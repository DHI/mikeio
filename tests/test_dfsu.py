--- conflicted
+++ resolved
@@ -696,9 +696,6 @@
     prof_ids = dfs.find_nearest_profile_elements(350000, 6150000)
     geom = dfs.elements_to_geometry(prof_ids)
 
-<<<<<<< HEAD
-    assert geom.n_layers == 5
-=======
     assert geom.n_layers == 5
 
 
@@ -707,4 +704,3 @@
     dfs = Dfsu(filename)
     shp = dfs.to_shapely()
     assert True
->>>>>>> aca2a9c0
