import os
from pathlib import Path
from datetime import datetime

import numpy as np
import pandas as pd
import pytest
import mikeio
from mikeio import Dataset, DataArray, Dfs0, Dfsu, Mesh, ItemInfo
from pytest import approx
from mikeio.exceptions import OutsideModelDomainError

from mikeio.spatial._FM_geometry import GeometryFM
from mikeio.spatial import GeometryPoint2D
from mikeio.spatial import Grid2D


def test_repr():
    filename = "tests/testdata/HD2D.dfsu"
    dfs = mikeio.open(filename)

    text = repr(dfs)
    assert "Dfsu2D" in text

    filename = "tests/testdata/oresund_sigma_z.dfsu"
    dfs = mikeio.open(filename)
    text = repr(dfs)
    assert "number of z layers" in text


def test_read_all_items_returns_all_items_and_names():
    filename = "tests/testdata/HD2D.dfsu"
    dfs = mikeio.open(filename)

    ds = dfs.read()

    assert dfs.n_items == 4

    ds_text = repr(ds)
    dfs_text = repr(dfs)

    assert len(ds) == 4

    # A filename can be a string or a Path object
    filepath = Path(filename)

    dfs = mikeio.open(filepath)

    assert isinstance(filepath, Path)
    assert dfs.n_items == 4


def test_read_item_0():
    filename = "tests/testdata/HD2D.dfsu"
    dfs = mikeio.open(filename)

    assert dfs.n_items == 4

    ds = dfs.read(items=1)

    assert len(ds) == 1


def test_read_single_precision():
    filename = "tests/testdata/HD2D.dfsu"
    ds = mikeio.read(filename, items=1, dtype=np.float32)

    assert len(ds) == 1
    assert ds[0].dtype == np.float32


def test_read_precision_single_and_double():
    filename = "tests/testdata/HD2D.dfsu"

    ds = mikeio.read(filename, items=1)
    assert ds[0].dtype == np.float32

    # Double precision
    ds = mikeio.read(filename, items=1, dtype=np.float64)
    assert ds[0].dtype == np.float64


def test_read_int_not_accepted():
    filename = "tests/testdata/HD2D.dfsu"
    with pytest.raises(Exception):
        dfs = mikeio.open(filename, dtype=np.int32)


def test_read_timestep_1():
    filename = "tests/testdata/HD2D.dfsu"
    dfs = mikeio.open(filename)

    ds = dfs.read(time=1)

    assert len(ds.time) == 1


def test_read_single_item_returns_single_item():
    filename = "tests/testdata/HD2D.dfsu"
    dfs = mikeio.open(filename)

    ds = dfs.read(items=[3])

    assert len(ds.items) == 1


def test_read_single_item_scalar_index():
    filename = "tests/testdata/HD2D.dfsu"
    dfs = mikeio.open(filename)

    ds = dfs.read(items=[3])

    assert len(ds) == 1


def test_read_returns_array_time_dimension_first():
    filename = "tests/testdata/HD2D.dfsu"
    dfs = mikeio.open(filename)

    ds = dfs.read(items=[3])

    assert ds.shape == (9, 884)


def test_read_selected_item_returns_correct_items():
    filename = "tests/testdata/HD2D.dfsu"
    dfs = mikeio.open(filename)

    ds = dfs.read(items=[0, 3])

    assert len(ds) == 2
    assert ds.items[0].name == "Surface elevation"
    assert ds.items[1].name == "Current speed"


def test_read_selected_item_names_returns_correct_items():
    filename = "tests/testdata/HD2D.dfsu"
    dfs = mikeio.open(filename)

    ds = dfs.read(items=["Surface elevation", "Current speed"])

    assert len(ds) == 2
    assert ds.items[0].name == "Surface elevation"
    assert ds.items[1].name == "Current speed"


def test_read_all_time_steps():

    filename = "tests/testdata/HD2D.dfsu"
    dfs = mikeio.open(filename)

    ds = dfs.read(items=[0, 3])

    assert len(ds.time) == 9
    assert ds[0].to_numpy().shape[0] == 9


def test_read_all_time_steps_without_reading_items():

    filename = "tests/testdata/HD2D.dfsu"
    dfs = mikeio.open(filename)
    assert isinstance(dfs.time, pd.DatetimeIndex)
    assert len(dfs.time) == 9


def test_read_item_range():

    filename = "tests/testdata/HD2D.dfsu"
    dfs = mikeio.open(filename)

    ds = dfs.read(items=range(1, 3))  # [1,2]

    assert ds.n_items == 2
    assert ds.items[0].name == "U velocity"


def test_read_all_time_steps_without_progressbar():

    Dfsu.show_progress = True

    filename = "tests/testdata/HD2D.dfsu"

    dfs = mikeio.open(filename)

    ds = dfs.read(items=[0, 3])

    assert len(ds.time) == 9
    assert ds[0].to_numpy().shape[0] == 9


def test_read_single_time_step():

    filename = "tests/testdata/HD2D.dfsu"
    dfs = mikeio.open(filename)

    ds = dfs.read(items=[0, 3], time=1)
    assert "time" not in ds.dims

    ds = dfs.read(items=[0, 3], time=[1], keepdims=True)
    assert "time" in ds.dims


def test_read_single_time_step_scalar():

    filename = "tests/testdata/HD2D.dfsu"
    dfs = mikeio.open(filename)

    ds = dfs.read(items=[0, 3], time=1)

    assert len(ds.time) == 1
    assert ds[0].to_numpy().shape[0] == dfs.n_elements


def test_read_single_time_step_outside_bounds_fails():

    filename = "tests/testdata/HD2D.dfsu"
    dfs = mikeio.open(filename)

    with pytest.raises(Exception):

        dfs.read(items=[0, 3], time=[100])


def test_read_area():

    filename = "tests/testdata/FakeLake.dfsu"
    dfs = mikeio.open(filename)

    ds = dfs.read(area=[0, 0, 0.1, 0.1])
    assert isinstance(ds.geometry, GeometryFM)
    assert ds.geometry.n_elements == 18


def test_find_index_on_island():
    filename = "tests/testdata/FakeLake.dfsu"
    dfs = mikeio.open(filename)

    idx = dfs.geometry.find_index(x=-0.36, y=0.14)
    assert 230 in idx

    with pytest.raises(OutsideModelDomainError) as ex:
        dfs.geometry.find_index(x=-0.36, y=0.15)

    assert ex.value.x == -0.36
    assert ex.value.y == 0.15


def test_read_area_single_element():

    filename = "tests/testdata/FakeLake.dfsu"
    dfs = mikeio.open(filename)

    ds = dfs.read(area=[0, 0, 0.02, 0.02])
    assert isinstance(ds.geometry, GeometryPoint2D)
    assert ds.dims == ("time",)

    ds = dfs.read(area=[0, 0, 0.02, 0.02], time=0)
    assert isinstance(ds.geometry, GeometryPoint2D)
    assert len(ds.dims) == 0


def test_read_empty_area_fails():

    filename = "tests/testdata/FakeLake.dfsu"
    dfs = mikeio.open(filename)

    with pytest.raises(ValueError, match="No elements in selection"):
        dfs.read(area=[0, 0, 0.001, 0.001])


def test_number_of_time_steps():
    filename = "tests/testdata/HD2D.dfsu"
    dfs = mikeio.open(filename)

    assert dfs.n_timesteps == 9


def test_get_node_coords():
    filename = "tests/testdata/HD2D.dfsu"
    dfs = mikeio.open(filename)

    nc = dfs.geometry.node_coordinates
    assert nc[0, 0] == 607031.4886285994

    codes = dfs.geometry.codes
    nc = codes[codes == 1]
    assert len(nc) > 0


def test_element_coordinates():
    filename = "tests/testdata/HD2D.dfsu"
    dfs = mikeio.open(filename)

    ec = dfs.element_coordinates
    assert ec[1, 1] == pytest.approx(6906790.5928664245)


def test_element_coords_is_inside_nodes():
    filename = "tests/testdata/HD2D.dfsu"
    dfs = mikeio.open(filename)

    nc = dfs.node_coordinates
    ec = dfs.element_coordinates
    nc_min = nc.min(axis=0)
    nc_max = nc.max(axis=0)
    ec_max = ec.max(axis=0)
    ec_min = ec.min(axis=0)

    assert ec_max[0] < nc_max[0]
    assert ec_max[1] < nc_max[1]
    assert ec_min[0] > nc_min[0]
    assert ec_min[1] > nc_min[0]


def test_contains():
    filename = "tests/testdata/wind_north_sea.dfsu"
    dfs = mikeio.open(filename)

    pts = [[4, 54], [0, 50]]
    inside = dfs.contains(pts)
    assert inside[0] == True
    assert inside[1] == False


def test_point_in_domain():
    filename = "tests/testdata/wind_north_sea.dfsu"
    dfs = mikeio.open(filename)

    pt = [4, 54]
    assert pt in dfs.geometry

    pt2 = [0, 50]
    assert pt2 not in dfs.geometry

    pts = [pt, pt2]
    inside = [pt in dfs.geometry for pt in pts]
    assert inside[0] == True
    assert inside[1] == False


def test_get_overset_grid():
    filename = "tests/testdata/FakeLake.dfsu"
    dfs = mikeio.open(filename)

    g = dfs.get_overset_grid()
    assert g.nx == 21
    assert g.ny == 10

    g = dfs.get_overset_grid(dx=0.2)
    assert pytest.approx(g.dx) == 0.2
    assert pytest.approx(g.dy) == 0.2

    g = dfs.get_overset_grid(dx=0.4, dy=0.2)
    assert pytest.approx(g.dx) == 0.4
    assert pytest.approx(g.dy) == 0.2

    g = dfs.get_overset_grid(nx=5, ny=4)
    assert g.nx == 5
    assert g.ny == 4

    g = dfs.get_overset_grid(ny=5)
    assert g.nx == 11
    assert g.ny == 5


def test_find_nearest_element_2d():
    filename = "tests/testdata/HD2D.dfsu"
    dfs = mikeio.open(filename)

    elem_id = dfs.geometry.find_nearest_elements(606200, 6905480)
    assert elem_id == 317


def test_find_nearest_element_2d_and_distance():
    filename = "tests/testdata/HD2D.dfsu"
    dfs = mikeio.open(filename)

    (elem_id, dist) = dfs.geometry.find_nearest_elements(
        606200, 6905480, return_distances=True
    )
    assert elem_id == 317

    assert dist > 0.0


def test_dfsu_to_dfs0(tmp_path):
    filename = "tests/testdata/HD2D.dfsu"
    ds = mikeio.read(filename).sel(x=606200, y=6905480)

    fp = tmp_path / "out.dfs0"
    ds.to_dfs(fp)

    newds = mikeio.read(fp)

    assert newds[0].name == ds[0].name
    assert ds.time[0] == newds.time[0]
    assert ds.time[-1] == newds.time[-1]


def test_find_nearest_elements_2d_array():
    filename = "tests/testdata/HD2D.dfsu"
    dfs = mikeio.open(filename)

    elem_ids = dfs.geometry.find_nearest_elements(
        x=[606200, 606200], y=[6905480, 6905480]
    )
    assert len(elem_ids) == 2
    assert elem_ids[0] == 317
    assert elem_ids[1] == 317


def find_nearest_profile_elements():
    filename = "tests/testdata/oresund_sigma_z.dfsu"
    dfs = mikeio.open(filename)
    elem_ids = dfs.find_nearest_profile_elements(333934, 6158101)

    assert elem_ids[0] == 5320
    assert elem_ids[-1] == 5323


def test_read_and_select_single_element():

    filename = "tests/testdata/HD2D.dfsu"
    ds = mikeio.read(filename)

    assert ds.shape == (9, 884)
    selds = ds.sel(x=606200, y=6905480)

    assert selds.shape == (9,)


def test_is_2d():

    filename = "tests/testdata/HD2D.dfsu"
    dfs = mikeio.open(filename)

    assert dfs.is_2d

    filename = "tests/testdata/basin_3d.dfsu"
    dfs = mikeio.open(filename)

    assert not dfs.is_2d


def test_is_geo_UTM():
    filename = "tests/testdata/HD2D.dfsu"
    dfs = mikeio.open(filename)
    assert dfs.is_geo is False


def test_is_geo_LONGLAT():
    filename = "tests/testdata/wind_north_sea.dfsu"
    dfs = mikeio.open(filename)
    assert dfs.is_geo is True


def test_is_local_coordinates():
    filename = "tests/testdata/wind_north_sea.dfsu"
    dfs = mikeio.open(filename)
    assert dfs.is_local_coordinates is False


def test_get_element_area_UTM():
    filename = "tests/testdata/HD2D.dfsu"
    dfs = mikeio.open(filename)
    areas = dfs.get_element_area()
    assert areas[0] == 4949.102548750438


def test_get_element_area_LONGLAT():
    filename = "tests/testdata/wind_north_sea.dfsu"
    dfs = mikeio.open(filename)

    areas = dfs.get_element_area()
    assert areas[0] == 139524218.81411952


def test_get_element_area_tri_quad():
    filename = "tests/testdata/FakeLake.dfsu"
    dfs = mikeio.open(filename)

    areas = dfs.get_element_area()
    assert areas[0] == 0.0006875642143608321


def test_write(tmp_path):

    fp = tmp_path / "simple.dfsu"
    meshfilename = "tests/testdata/odense_rough.mesh"

    msh = Mesh(meshfilename)

    n_elements = msh.n_elements
    d = np.zeros((1, n_elements))
    data = []
    data.append(d)

    ds = Dataset(
        data,
        time=[datetime(2000, 1, 1)],
        items=[ItemInfo("Zeros")],
        geometry=msh.geometry,
    )

    dfs = Dfsu(meshfilename)

    dfs.write(fp, ds)
    dfs = Dfsu(fp)

    assert dfs._source.ApplicationTitle == "mikeio"

    dfs.write(fp, ds.isel(time=0))  # without time axis


def test_write_from_dfsu(tmp_path):

    sourcefilename = "tests/testdata/HD2D.dfsu"
    fp = tmp_path / "simple.dfsu"
    dfs = mikeio.open(sourcefilename)

    ds = dfs.read(items=[0, 1])

    dfs.write(fp, ds)

    assert dfs.start_time.hour == 7

    newdfs = mikeio.open(fp)
    assert dfs.start_time == newdfs.start_time
    assert dfs.timestep == newdfs.timestep
    assert dfs.end_time == newdfs.end_time


def test_incremental_write_from_dfsu(tmp_path):
    "Useful for writing datasets with many timesteps to avoid problems with out of memory"

    sourcefilename = "tests/testdata/HD2D.dfsu"
    fp = tmp_path / "simple.dfsu"
    dfs = mikeio.open(sourcefilename)

    nt = dfs.n_timesteps

    ds = dfs.read(time=[0], keepdims=True)

    dfs.write(fp, ds, keep_open=True)

    for i in range(1, nt):
        ds = dfs.read(time=[i], keepdims=True)
        dfs.append(ds)

    dfs.close()

    newdfs = mikeio.open(fp)
    assert dfs.start_time == newdfs.start_time
    assert dfs.timestep == newdfs.timestep
    assert dfs.end_time == newdfs.end_time


def test_incremental_write_from_dfsu_context_manager(tmp_path):

    sourcefilename = "tests/testdata/HD2D.dfsu"
    fp = tmp_path / "simple.dfsu"
    dfs = mikeio.open(sourcefilename)

    nt = dfs.n_timesteps

    ds = dfs.read(time=[0], keepdims=True)

    with dfs.write(fp, ds, keep_open=True) as f:
        for i in range(1, nt):
            ds = dfs.read(time=[i], keepdims=True)
            f.append(ds)

        # dfs.close() # should be called automagically by context manager

    newdfs = mikeio.open(fp)
    assert dfs.start_time == newdfs.start_time
    assert dfs.timestep == newdfs.timestep
    assert dfs.end_time == newdfs.end_time


<<<<<<< HEAD
def test_incremental_write_from_dfsu_context_manager_3d(tmpdir):

    sourcefilename = "tests/testdata/oresund_sigma_z.dfsu"
    outfilename = os.path.join(tmpdir.dirname, "simple3d.dfsu")
    dfs = mikeio.open(sourcefilename)

    nt = dfs.n_timesteps

    ds = dfs.read(time=[0], keepdims=True)

    with dfs.write(outfilename, ds, keep_open=True) as f:
        for i in range(1, nt):
            ds = dfs.read(time=[i], keepdims=True)
            f.append(ds)

        # dfs.close() # should be called automagically by context manager

    newdfs = mikeio.open(outfilename)
    assert dfs.start_time == newdfs.start_time
    assert dfs.timestep == newdfs.timestep
    assert dfs.end_time == newdfs.end_time


def test_write_big_file(tmpdir):
=======
def test_write_big_file(tmp_path):
>>>>>>> eb2cc888

    fp = tmp_path / "big.dfsu"
    meshfilename = "tests/testdata/odense_rough.mesh"

    msh = Mesh(meshfilename)

    n_elements = msh.n_elements

    dfs = Dfsu(meshfilename)

    nt = 5  # or some big number 50000

    n_items = 10

    das = [
        DataArray(
            data=np.random.random((1, n_elements)),
            geometry=msh.geometry,
            time="2000-1-1",
            item=f"Item {i+1}",
        )
        for i in range(n_items)
    ]

    ds = Dataset(das)

    with dfs.write(fp, data=ds, dt=3600, keep_open=True) as f:
        for _ in range(1, nt):
            data = []
            for _ in range(n_items):
                d = np.random.random((1, n_elements))
                data.append(d)
            f.append(data)

    dfsu = mikeio.open(fp)

    assert dfsu.n_items == n_items
    assert dfsu.n_timesteps == nt
    assert dfsu.start_time.year == 2000


def test_write_from_dfsu_2_time_steps(tmp_path):

    sourcefilename = "tests/testdata/HD2D.dfsu"
    fp = tmp_path / "simple.dfsu"
    dfs = mikeio.open(sourcefilename)

    ds = dfs.read(time=[0, 1])

    assert ds.is_equidistant  # Data with two time steps is per definition equidistant

    dfs.write(fp, ds)

    newdfs = mikeio.open(fp)
    assert dfs.start_time == newdfs.start_time
    assert dfs.timestep == newdfs.timestep
    assert dfs.end_time != newdfs.end_time


def test_write_non_equidistant_is_not_possible(tmp_path):

    sourcefilename = "tests/testdata/HD2D.dfsu"
    fp = tmp_path / "simple.dfsu"
    dfs = mikeio.open(sourcefilename)

    ds = dfs.read(time=[0, 1, 3])

    with pytest.raises(ValueError):
        dfs.write(fp, ds)


def test_temporal_resample_by_reading_selected_timesteps(tmp_path):

    sourcefilename = "tests/testdata/HD2D.dfsu"
    fp = tmp_path / "simple.dfsu"
    dfs = mikeio.open(sourcefilename)

    nt = dfs.n_timesteps

    ds = dfs.read(time=list(range(0, nt, 2)))
    dfs.write(fp, ds)

    newdfs = mikeio.open(fp)

    assert pytest.approx(dfs.timestep) == newdfs.timestep / 2


def test_read_temporal_subset():

    sourcefilename = "tests/testdata/HD2D.dfsu"
    dfs = mikeio.open(sourcefilename)

    assert dfs.n_timesteps == 9

    ds = dfs.read(time=slice("1985-08-06 00:00", "1985-08-06 12:00"))

    assert len(ds.time) == 3

    # Specify start
    ds = dfs.read(time=slice("1985-08-06 12:00", None))

    assert len(ds.time) == 7

    # Specify end
    ds = dfs.read(time=slice(None, "1985-08-06 12:00"))

    assert len(ds.time) == 3


def test_read_temporal_subset_string():

    sourcefilename = "tests/testdata/HD2D.dfsu"
    dfs = mikeio.open(sourcefilename)

    assert dfs.n_timesteps == 9

    # start,end
    ds = dfs.read(time=slice("1985-08-06 00:00", "1985-08-06 12:00"))
    assert len(ds.time) == 3

    # start,
    ds = dfs.read(time=slice("1985-08-06 12:00", None))
    assert len(ds.time) == 7

    # ,end
    ds = dfs.read(time=slice(None, "1985-08-06 11:30"))
    assert len(ds.time) == 2

    # start=end
    ds = dfs.read(time="1985-08-06 12:00")
    assert len(ds.time) == 1


def test_write_temporal_subset(tmp_path):

    sourcefilename = "tests/testdata/HD2D.dfsu"
    fp = tmp_path / "simple.dfsu"
    dfs = mikeio.open(sourcefilename)

    assert dfs.n_timesteps == 9

    ds = dfs.read()  # TODO read temporal subset with slice e.g. "1985-08-06 12:00":
    selds = ds["1985-08-06 12:00":]
    dfs.write(fp, selds)

    newdfs = mikeio.open(fp)

    assert newdfs.start_time.hour == 12
    assert newdfs.n_timesteps == 7


def test_geometry_2d():

    filename = "tests/testdata/oresund_sigma_z.dfsu"

    dfs = mikeio.open(filename)

    geom = dfs.to_2d_geometry()

    assert geom.is_2d


# def test_geometry_2d_2dfile():

#     dfs = mikeio.open("tests/testdata/HD2D.dfsu")

#     assert dfs.is_2d
#     geom = dfs.to_2d_geometry()  # No op

#     assert geom.is_2d


# def test_get_layers_2d_error():

#     dfs = mikeio.open("tests/testdata/HD2D.dfsu")
#     assert dfs.is_2d

#     with pytest.raises(InvalidGeometry):
#         dfs.get_layer_elements(-1)

#     with pytest.raises(InvalidGeometry):
#         dfs.layer_ids

#     with pytest.raises(InvalidGeometry):
#         dfs.elem2d_ids

#     with pytest.raises(InvalidGeometry):
#         dfs.find_nearest_profile_elements(x=0, y=0)


def test_to_mesh_2d(tmp_path):
    filename = "tests/testdata/HD2D.dfsu"
    dfs = mikeio.open(filename)

    fp = tmp_path / "hd2d.mesh"

    dfs.to_mesh(fp)

    mesh = Mesh(fp)

    assert mesh.n_elements == dfs.n_elements


def test_elements_to_geometry():
    filename = "tests/testdata/oresund_sigma_z.dfsu"
    dfs = mikeio.open(filename)

    single_elem_geom = dfs.geometry.isel([0], keepdims=True)
    assert single_elem_geom.n_elements == 1
    assert len(single_elem_geom.element_table) == 1

    tiny_geom = dfs.geometry.elements_to_geometry(elements=set([1, 0]))
    assert tiny_geom.n_elements == 2

    other_tiny_geom = dfs.geometry.isel(set([1, 0]))
    assert other_tiny_geom.n_elements == 2

    prof_ids = dfs.find_nearest_profile_elements(350000, 6150000)
    geom = dfs.geometry.elements_to_geometry(prof_ids)

    text = repr(geom)

    assert geom.n_layers == 5
    assert "nodes" in text

    elements = dfs.get_layer_elements(layers=-1)
    geom = dfs.elements_to_geometry(elements, node_layers="top")
    assert not hasattr(geom, "n_layers")
    assert geom.n_elements == len(elements)

    elements = dfs.get_layer_elements(layers=[-2, -1])
    with pytest.raises(Exception):
        geom = dfs.elements_to_geometry(elements, node_layers="center")


def test_element_table():
    filename = "tests/testdata/HD2D.dfsu"
    dfs = mikeio.open(filename)
    eid = 31
    nid = dfs.element_table[eid]
    assert nid[0] == 32
    assert nid[1] == 28
    assert nid[2] == 23


def test_get_node_centered_data():
    filename = "tests/testdata/HD2D.dfsu"
    dfs = mikeio.open(filename)
    ds = dfs.read(items="Surface elevation")
    time_step = 0
    wl_cc = ds[0].values[time_step, :]
    wl_nodes = dfs.get_node_centered_data(wl_cc)

    eid = 31
    assert wl_cc[eid] == pytest.approx(0.4593418836)
    nid = dfs.element_table[eid]
    assert wl_nodes[nid].mean() == pytest.approx(0.4593501736)


def test_interp2d_radius():
    dfs = mikeio.open("tests/testdata/wind_north_sea.dfsu")
    ds = dfs.read(items=["Wind speed"])
    nt = ds.n_timesteps
    nx = 20
    ny = 10

    g = dfs.get_overset_grid(nx=20, ny=10, buffer=-1e-2)

    dsi = ds.interp_like(g, extrapolate=True, n_nearest=1, radius=0.1)

    assert dsi.shape == (nt, ny, nx)
    assert np.isnan(dsi["Wind speed"].to_numpy()[0, 0, 0])


def test_extract_track():
    dfs = mikeio.open("tests/testdata/track_extraction_case02_indata.dfsu")
    csv_file = "tests/testdata/track_extraction_case02_track.csv"
    df = pd.read_csv(
        csv_file,
        index_col=0,
        parse_dates=True,
    )
    track = dfs.extract_track(df)

    assert track[2].values[23] == approx(3.6284972794399653)
    assert sum(np.isnan(track[2].to_numpy())) == 26
    assert np.all(track[1].to_numpy() == df.latitude.values)

    items = ["Sign. Wave Height", "Wind speed"]
    track2 = dfs.extract_track(csv_file, items=items)
    assert track2[2].values[23] == approx(3.6284972794399653)
    assert track["Wind speed"].values[23] == approx(12.4430027008056)

    track3 = dfs.extract_track(csv_file, method="inverse_distance")
    assert track3[2].values[23] == approx(3.6469911492412463)


# TODO consider move to test_dataset.py
def test_extract_track_from_dataset():
    ds = mikeio.read("tests/testdata/track_extraction_case02_indata.dfsu")
    csv_file = "tests/testdata/track_extraction_case02_track.csv"
    df = pd.read_csv(
        csv_file,
        index_col=0,
        parse_dates=True,
    )
    track = ds.extract_track(df)

    assert track[2].values[23] == approx(3.6284972794399653)
    assert sum(np.isnan(track[2].to_numpy())) == 26
    assert np.all(track[1].to_numpy() == df.latitude.values)

    ds2 = ds[["Sign. Wave Height", "Wind speed"]]
    track2 = ds2.extract_track(csv_file)
    assert track2[2].values[23] == approx(3.6284972794399653)

    track3 = ds2.extract_track(csv_file, method="inverse_distance")
    assert track3[2].values[23] == approx(3.6469911492412463)


# TODO consider move to test_datarray.py
def test_extract_track_from_dataarray():
    da = mikeio.read("tests/testdata/track_extraction_case02_indata.dfsu")[0]
    csv_file = "tests/testdata/track_extraction_case02_track.csv"
    df = pd.read_csv(
        csv_file,
        index_col=0,
        parse_dates=True,
    )
    track = da.extract_track(df)

    assert track[2].values[23] == approx(3.6284972794399653)
    assert sum(np.isnan(track[2].to_numpy())) == 26
    assert np.all(track[1].to_numpy() == df.latitude.values)


def test_extract_bad_track():
    dfs = mikeio.open("tests/testdata/track_extraction_case02_indata.dfsu")
    csv_file = "tests/testdata/track_extraction_case02_track.csv"
    df = pd.read_csv(
        csv_file,
        index_col=0,
        parse_dates=True,
    )
    df = df.sort_values("longitude")
    with pytest.raises(AssertionError):
        dfs.extract_track(df)


def test_e2_e3_table_2d_file():
    filename = "tests/testdata/NorthSea_HD_and_windspeed.dfsu"
    dfs = mikeio.open(filename)
    assert not hasattr(dfs, "e2_e3_table")


def test_dataset_write_dfsu(tmp_path):

    fp = tmp_path / "HD2D_start.dfsu"
    ds = mikeio.read("tests/testdata/HD2D.dfsu", time=[0, 1])
    ds.to_dfs(fp)

    dfs = mikeio.open(fp)

    assert dfs._source.ApplicationTitle == "mikeio"

    ds2 = dfs.read()
    assert ds2.n_timesteps == 2


def test_dataset_interp():
    ds = mikeio.read("tests/testdata/oresundHD_run1.dfsu")
    da: DataArray = ds.Surface_elevation

    x = 360000
    y = 6184000

    dai = da.interp(x=x, y=y)
    assert isinstance(dai, DataArray)
    assert dai.shape == (ds.n_timesteps,)
    assert dai.name == da.name
    assert dai.geometry.x == x
    assert dai.geometry.y == y
    assert dai.geometry.projection == ds.geometry.projection


def test_dataset_interp_to_xarray():
    ds = mikeio.read("tests/testdata/oresundHD_run1.dfsu")

    assert not ds.geometry.is_geo

    x = 360000
    y = 6184000

    dsi = ds.interp(x=x, y=y)

    xr_dsi = dsi.to_xarray()
    assert float(xr_dsi.x) == pytest.approx(x)
    assert float(xr_dsi.y) == pytest.approx(y)


def test_interp_like_grid():
    ds = mikeio.read("tests/testdata/wind_north_sea.dfsu")
    ws = ds[0]
    grid = ds.geometry.get_overset_grid(dx=0.1)
    ws_grid = ws.interp_like(grid)
    assert ws_grid.n_timesteps == ds.n_timesteps
    assert isinstance(ws_grid, DataArray)
    assert isinstance(ws_grid.geometry, Grid2D)


def test_interp_like_grid_time_invariant():

    ds = mikeio.read("tests/testdata/wind_north_sea.dfsu", time=-1)
    assert "time" not in ds.dims
    grid = ds.geometry.get_overset_grid(dx=0.1)
    ds_grid = ds.interp_like(grid)
    assert ds_grid.n_timesteps == ds.n_timesteps
    assert isinstance(ds_grid, Dataset)
    assert isinstance(ds_grid.geometry, Grid2D)

    ds = mikeio.read("tests/testdata/wind_north_sea.dfsu", time=-1)
    assert "time" not in ds.dims
    ws = ds[0]
    grid = ds.geometry.get_overset_grid(dx=0.1)
    ws_grid = ws.interp_like(grid)
    assert ws_grid.n_timesteps == ds.n_timesteps
    assert isinstance(ws_grid, DataArray)
    assert isinstance(ws_grid.geometry, Grid2D)


def test_interp_like_dataarray(tmp_path):

    fp = tmp_path / "interp.dfs2"

    da = mikeio.read("tests/testdata/consistency/oresundHD.dfsu")[0]
    da2 = mikeio.read("tests/testdata/consistency/oresundHD.dfs2", time=[0, 1])[0]

    dai = da.interp_like(da2)
    assert isinstance(dai, DataArray)
    assert isinstance(dai.geometry, Grid2D)
    assert dai.n_timesteps == da2.n_timesteps
    assert dai.end_time == da2.end_time

    dae = da.interp_like(da2, extrapolate=True)
    assert isinstance(dae, DataArray)
    assert isinstance(dae.geometry, Grid2D)
    assert dae.n_timesteps == da2.n_timesteps
    assert dae.end_time == da2.end_time


def test_interp_like_dataset(tmp_path):

    fp = tmp_path / "interp.dfs2"

    ds = mikeio.read("tests/testdata/consistency/oresundHD.dfsu")
    ds2 = mikeio.read("tests/testdata/consistency/oresundHD.dfs2", time=[0, 1])

    dsi = ds.interp_like(ds2)
    assert isinstance(dsi, Dataset)
    assert isinstance(dsi.geometry, Grid2D)
    assert dsi.n_timesteps == ds2.n_timesteps
    assert dsi.end_time == ds2.end_time

    fp = tmp_path / "interp.dfs2"
    dsi.to_dfs(fp)

    dse = ds.interp_like(ds2, extrapolate=True)

    fp = tmp_path / "extrap.dfs2"
    dse.to_dfs(fp)


def test_interp_like_fm():
    msh = Mesh("tests/testdata/north_sea_2.mesh")
    geometry = msh.geometry
    assert isinstance(geometry, GeometryFM)

    ds = mikeio.read("tests/testdata/wind_north_sea.dfsu")
    ws = ds[0]
    wsi = ws.interp_like(geometry)
    assert isinstance(wsi, DataArray)
    assert isinstance(wsi.geometry, GeometryFM)

    wsi2 = ws.interp_like(geometry, n_nearest=5, extrapolate=True)
    assert isinstance(wsi2, DataArray)
    assert isinstance(wsi2.geometry, GeometryFM)


def test_interp_like_fm_dataset():
    msh = Mesh("tests/testdata/north_sea_2.mesh")
    geometry = msh.geometry
    assert isinstance(geometry, GeometryFM)

    ds = mikeio.read("tests/testdata/wind_north_sea.dfsu")
    dsi = ds.interp_like(geometry)
    assert isinstance(dsi, Dataset)
    assert isinstance(dsi.geometry, GeometryFM)


def test_write_header(tmp_path):
    meshfilename = "tests/testdata/north_sea_2.mesh"
    fp = tmp_path / "NS_write_header.dfsu"
    dfs = mikeio.Dfsu(meshfilename)
    n_elements = dfs.n_elements
    nt = 3
    n_items = 2
    items = [ItemInfo(f"Item {i+1}") for i in range(n_items)]
    time0 = datetime(2021, 1, 1)
    with dfs.write_header(fp, items=items, start_time=time0, dt=3600) as f:
        for _ in range(nt):
            data = []
            for _ in range(n_items):
                d = np.random.random((1, n_elements))  # 2d
                data.append(d)
                f.append(data)

    # append also works for data without time axis
    fp = tmp_path / "NS_write_header2.dfsu"
    with dfs.write_header(fp, items=items, start_time=time0, dt=3600) as f:
        for _ in range(nt):
            data = []
            for _ in range(n_items):
                d = np.random.random((n_elements))  # 1d
                data.append(d)
                f.append(data)<|MERGE_RESOLUTION|>--- conflicted
+++ resolved
@@ -578,34 +578,30 @@
     assert dfs.end_time == newdfs.end_time
 
 
-<<<<<<< HEAD
-def test_incremental_write_from_dfsu_context_manager_3d(tmpdir):
+def test_incremental_write_from_dfsu_context_manager_3d(tmp_path):
 
     sourcefilename = "tests/testdata/oresund_sigma_z.dfsu"
-    outfilename = os.path.join(tmpdir.dirname, "simple3d.dfsu")
+    fp = tmp_path / "3d.dfsu"
     dfs = mikeio.open(sourcefilename)
 
     nt = dfs.n_timesteps
 
     ds = dfs.read(time=[0], keepdims=True)
 
-    with dfs.write(outfilename, ds, keep_open=True) as f:
+    with dfs.write(fp, ds, keep_open=True) as f:
         for i in range(1, nt):
             ds = dfs.read(time=[i], keepdims=True)
             f.append(ds)
 
         # dfs.close() # should be called automagically by context manager
 
-    newdfs = mikeio.open(outfilename)
+    newdfs = mikeio.open(fp)
     assert dfs.start_time == newdfs.start_time
     assert dfs.timestep == newdfs.timestep
     assert dfs.end_time == newdfs.end_time
 
 
-def test_write_big_file(tmpdir):
-=======
 def test_write_big_file(tmp_path):
->>>>>>> eb2cc888
 
     fp = tmp_path / "big.dfsu"
     meshfilename = "tests/testdata/odense_rough.mesh"
