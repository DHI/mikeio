from pathlib import Path
from datetime import datetime
import shutil

import numpy as np
import pandas as pd
import pytest
import mikeio
from mikeio import Dataset, DataArray, Dfsu, Mesh, ItemInfo
from pytest import approx
from mikeio.exceptions import OutsideModelDomainError

from mikeio.spatial._FM_geometry import GeometryFM2D
from mikeio.spatial import GeometryPoint2D
from mikeio.spatial import Grid2D


def test_repr():
    filename = "tests/testdata/HD2D.dfsu"
    dfs = mikeio.open(filename)

    text = repr(dfs)
    assert "Dfsu2D" in text

    filename = "tests/testdata/oresund_sigma_z.dfsu"
    dfs = mikeio.open(filename)
    text = repr(dfs)
    assert "number of z layers" in text


def test_read_all_items_returns_all_items_and_names():
    filename = "tests/testdata/HD2D.dfsu"
    dfs = mikeio.open(filename)

    ds = dfs.read()

    assert dfs.n_items == 4

    repr(ds)
    repr(dfs)

    assert len(ds) == 4

    # A filename can be a string or a Path object
    filepath = Path(filename)

    dfs = mikeio.open(filepath)

    assert isinstance(filepath, Path)
    assert dfs.n_items == 4


def test_read_item_0():
    filename = "tests/testdata/HD2D.dfsu"
    dfs = mikeio.open(filename)

    assert dfs.n_items == 4

    ds = dfs.read(items=1)

    assert len(ds) == 1


def test_read_single_precision():
    filename = "tests/testdata/HD2D.dfsu"
    ds = mikeio.read(filename, items=1, dtype=np.float32)

    assert len(ds) == 1
    assert ds[0].dtype == np.float32


def test_read_precision_single_and_double():
    filename = "tests/testdata/HD2D.dfsu"

    ds = mikeio.read(filename, items=1)
    assert ds[0].dtype == np.float32

    # Double precision
    ds = mikeio.read(filename, items=1, dtype=np.float64)
    assert ds[0].dtype == np.float64


def test_read_int_not_accepted():
    filename = "tests/testdata/HD2D.dfsu"
    with pytest.raises(Exception):
        mikeio.open(filename, dtype=np.int32)


def test_read_timestep_1():
    filename = "tests/testdata/HD2D.dfsu"
    dfs = mikeio.open(filename)

    ds = dfs.read(time=1)

    assert len(ds.time) == 1


def test_read_single_item_returns_single_item():
    filename = "tests/testdata/HD2D.dfsu"
    dfs = mikeio.open(filename)

    ds = dfs.read(items=[3])

    assert len(ds.items) == 1


def test_read_single_item_scalar_index():
    filename = "tests/testdata/HD2D.dfsu"
    dfs = mikeio.open(filename)

    ds = dfs.read(items=[3])

    assert len(ds) == 1


def test_read_returns_array_time_dimension_first():
    filename = "tests/testdata/HD2D.dfsu"
    dfs = mikeio.open(filename)

    ds = dfs.read(items=[3])

    assert ds.shape == (9, 884)


def test_read_selected_item_returns_correct_items():
    filename = "tests/testdata/HD2D.dfsu"
    dfs = mikeio.open(filename)

    ds = dfs.read(items=[0, 3])

    assert len(ds) == 2
    assert ds.items[0].name == "Surface elevation"
    assert ds.items[1].name == "Current speed"


def test_read_selected_item_names_returns_correct_items():
    filename = "tests/testdata/HD2D.dfsu"
    dfs = mikeio.open(filename)

    ds = dfs.read(items=["Surface elevation", "Current speed"])

    assert len(ds) == 2
    assert ds.items[0].name == "Surface elevation"
    assert ds.items[1].name == "Current speed"


def test_read_all_time_steps():
    filename = "tests/testdata/HD2D.dfsu"
    dfs = mikeio.open(filename)

    ds = dfs.read(items=[0, 3])

    assert len(ds.time) == 9
    assert ds[0].to_numpy().shape[0] == 9


def test_read_all_time_steps_without_reading_items():
    filename = "tests/testdata/HD2D.dfsu"
    dfs = mikeio.open(filename)
    assert isinstance(dfs.time, pd.DatetimeIndex)
    assert len(dfs.time) == 9


def test_read_item_range():
    filename = "tests/testdata/HD2D.dfsu"
    dfs = mikeio.open(filename)

    ds = dfs.read(items=range(1, 3))  # [1,2]

    assert ds.n_items == 2
    assert ds.items[0].name == "U velocity"


def test_read_all_time_steps_without_progressbar():
    Dfsu.show_progress = True

    filename = "tests/testdata/HD2D.dfsu"

    dfs = mikeio.open(filename)

    ds = dfs.read(items=[0, 3])

    assert len(ds.time) == 9
    assert ds[0].to_numpy().shape[0] == 9


def test_read_single_time_step():
    filename = "tests/testdata/HD2D.dfsu"
    dfs = mikeio.open(filename)

    ds = dfs.read(items=[0, 3], time=1)
    assert "time" not in ds.dims

    ds = dfs.read(items=[0, 3], time=[1], keepdims=True)
    assert "time" in ds.dims


def test_read_single_time_step_scalar():
    filename = "tests/testdata/HD2D.dfsu"
    dfs = mikeio.open(filename)

    ds = dfs.read(items=[0, 3], time=1)

    assert len(ds.time) == 1
    assert ds[0].to_numpy().shape[0] == dfs.geometry.n_elements


def test_read_single_time_step_outside_bounds_fails():
    filename = "tests/testdata/HD2D.dfsu"
    dfs = mikeio.open(filename)

    with pytest.raises(Exception):
        dfs.read(items=[0, 3], time=[100])


def test_read_area():
    filename = "tests/testdata/FakeLake.dfsu"
    dfs = mikeio.open(filename)

    ds = dfs.read(area=[0, 0, 0.1, 0.1])
    assert isinstance(ds.geometry, GeometryFM2D)
    assert ds.geometry.n_elements == 18


def test_read_area_polygon():
    polygon = [
        [7.78, 55.20],
        [7.03, 55.46],
        [6.91, 54.98],
        [7.53, 54.73],
        [7.78, 55.20],
    ]

    filename = "tests/testdata/wind_north_sea.dfsu"
    dfs = mikeio.open(filename)

    p1 = (4.0, 54.0)
    assert p1 in dfs.geometry

    ds = dfs.read(area=polygon)

    assert p1 not in ds.geometry

    assert ds.geometry.n_elements < dfs.geometry.n_elements

    domain = dfs.geometry.to_shapely().buffer(0)
    subdomain = ds.geometry.to_shapely().buffer(0)

    assert subdomain.within(domain)


def test_read_elements():
    ds = mikeio.read(filename="tests/testdata/wind_north_sea.dfsu", elements=[0, 10])
    assert ds.geometry.element_coordinates[0][0] == pytest.approx(1.4931853081272184)
    assert ds.Wind_speed.to_numpy()[0, 0] == pytest.approx(9.530759811401367)

    ds2 = mikeio.read(filename="tests/testdata/wind_north_sea.dfsu", elements=[10, 0])
    assert ds2.geometry.element_coordinates[1][0] == pytest.approx(1.4931853081272184)
    assert ds2.Wind_speed.to_numpy()[0, 1] == pytest.approx(9.530759811401367)


def test_find_index_on_island():
    filename = "tests/testdata/FakeLake.dfsu"
    dfs = mikeio.open(filename)

    idx = dfs.geometry.find_index(x=-0.36, y=0.14)
    assert 230 in idx

    with pytest.raises(OutsideModelDomainError) as ex:
        dfs.geometry.find_index(x=-0.36, y=0.15)

    assert ex.value.x == -0.36
    assert ex.value.y == 0.15


def test_read_area_single_element():
    filename = "tests/testdata/FakeLake.dfsu"
    dfs = mikeio.open(filename)

    ds = dfs.read(area=[0, 0, 0.02, 0.02])
    assert isinstance(ds.geometry, GeometryPoint2D)
    assert ds.dims == ("time",)

    ds = dfs.read(area=[0, 0, 0.02, 0.02], time=0)
    assert isinstance(ds.geometry, GeometryPoint2D)
    assert len(ds.dims) == 0


def test_read_empty_area_fails():
    filename = "tests/testdata/FakeLake.dfsu"
    dfs = mikeio.open(filename)

    with pytest.raises(ValueError, match="No elements in selection"):
        dfs.read(area=[0, 0, 0.001, 0.001])


def test_number_of_time_steps():
    filename = "tests/testdata/HD2D.dfsu"
    dfs = mikeio.open(filename)

    assert dfs.n_timesteps == 9


def test_get_node_coords():
    filename = "tests/testdata/HD2D.dfsu"
    dfs = mikeio.open(filename)

    nc = dfs.geometry.node_coordinates
    assert nc[0, 0] == 607031.4886285994

    codes = dfs.geometry.codes
    nc = codes[codes == 1]
    assert len(nc) > 0


def test_element_coordinates():
    filename = "tests/testdata/HD2D.dfsu"
    dfs = mikeio.open(filename)

    ec = dfs.geometry.element_coordinates
    assert ec[1, 1] == pytest.approx(6906790.5928664245)


def test_element_coords_is_inside_nodes():
    filename = "tests/testdata/HD2D.dfsu"
    dfs = mikeio.open(filename)

    nc = dfs.geometry.node_coordinates
    ec = dfs.geometry.element_coordinates
    nc_min = nc.min(axis=0)
    nc_max = nc.max(axis=0)
    ec_max = ec.max(axis=0)
    ec_min = ec.min(axis=0)

    assert ec_max[0] < nc_max[0]
    assert ec_max[1] < nc_max[1]
    assert ec_min[0] > nc_min[0]
    assert ec_min[1] > nc_min[0]


def test_contains():
    filename = "tests/testdata/wind_north_sea.dfsu"
    dfs = mikeio.open(filename)

    pts = [[4, 54], [0, 50]]
    inside = dfs.geometry.contains(pts)
    assert inside[0]
    assert not inside[1]


def test_point_in_domain():
    filename = "tests/testdata/wind_north_sea.dfsu"
    dfs = mikeio.open(filename)

    pt = [4, 54]
    assert pt in dfs.geometry

    pt2 = [0, 50]
    assert pt2 not in dfs.geometry

    pts = [pt, pt2]
    inside = [pt in dfs.geometry for pt in pts]
    assert inside[0] is True
    assert inside[1] is False


def test_get_overset_grid():
    filename = "tests/testdata/FakeLake.dfsu"
    dfs = mikeio.open(filename)

    g = dfs.get_overset_grid()
    assert g.nx == 21
    assert g.ny == 10

    g = dfs.get_overset_grid(dx=0.2)
    assert pytest.approx(g.dx) == 0.2
    assert pytest.approx(g.dy) == 0.2

    g = dfs.get_overset_grid(dx=0.4, dy=0.2)
    assert pytest.approx(g.dx) == 0.4
    assert pytest.approx(g.dy) == 0.2

    g = dfs.get_overset_grid(nx=5, ny=4)
    assert g.nx == 5
    assert g.ny == 4

    g = dfs.get_overset_grid(ny=5)
    assert g.nx == 11
    assert g.ny == 5


def test_find_nearest_element_2d():
    filename = "tests/testdata/HD2D.dfsu"
    dfs = mikeio.open(filename)

    elem_id = dfs.geometry.find_nearest_elements(606200, 6905480)
    assert elem_id == 317


def test_find_nearest_element_2d_and_distance():
    filename = "tests/testdata/HD2D.dfsu"
    dfs = mikeio.open(filename)

    (elem_id, dist) = dfs.geometry.find_nearest_elements(
        606200, 6905480, return_distances=True
    )
    assert elem_id == 317

    assert dist > 0.0


def test_dfsu_to_dfs0(tmp_path):
    filename = "tests/testdata/HD2D.dfsu"
    ds = mikeio.read(filename).sel(x=606200, y=6905480)

    fp = tmp_path / "out.dfs0"
    ds.to_dfs(fp)

    newds = mikeio.read(fp)

    assert newds[0].name == ds[0].name
    assert ds.time[0] == newds.time[0]
    assert ds.time[-1] == newds.time[-1]


def test_find_nearest_elements_2d_array():
    filename = "tests/testdata/HD2D.dfsu"
    dfs = mikeio.open(filename)

    elem_ids = dfs.geometry.find_nearest_elements(
        x=[606200, 606200], y=[6905480, 6905480]
    )
    assert len(elem_ids) == 2
    assert elem_ids[0] == 317
    assert elem_ids[1] == 317


def find_nearest_profile_elements():
    filename = "tests/testdata/oresund_sigma_z.dfsu"
    dfs = mikeio.open(filename)
    elem_ids = dfs.find_nearest_profile_elements(333934, 6158101)

    assert elem_ids[0] == 5320
    assert elem_ids[-1] == 5323


def test_read_and_select_single_element():
    filename = "tests/testdata/HD2D.dfsu"
    ds = mikeio.read(filename)

    assert ds.shape == (9, 884)
    selds = ds.sel(x=606200, y=6905480)

    assert selds.shape == (9,)


def test_is_2d():
    filename = "tests/testdata/HD2D.dfsu"
    dfs = mikeio.open(filename)

    assert dfs.geometry.is_2d

    filename = "tests/testdata/basin_3d.dfsu"
    dfs = mikeio.open(filename)

    assert not dfs.geometry.is_2d


def test_is_geo_UTM():
    filename = "tests/testdata/HD2D.dfsu"
    dfs = mikeio.open(filename)
    assert dfs.geometry.is_geo is False


def test_is_geo_LONGLAT():
    filename = "tests/testdata/wind_north_sea.dfsu"
    dfs = mikeio.open(filename)
    assert dfs.geometry.is_geo is True


def test_is_local_coordinates():
    filename = "tests/testdata/wind_north_sea.dfsu"
    dfs = mikeio.open(filename)
    assert dfs.geometry.is_local_coordinates is False


def test_get_element_area_UTM():
    filename = "tests/testdata/HD2D.dfsu"
    dfs = mikeio.open(filename)
    areas = dfs.geometry.get_element_area()
    assert areas[0] == 4949.102548750438


def test_get_element_area_LONGLAT():
    filename = "tests/testdata/wind_north_sea.dfsu"
    dfs = mikeio.open(filename)

    areas = dfs.geometry.get_element_area()
    assert areas[0] == 139524218.81411952


def test_get_element_area_tri_quad():
    filename = "tests/testdata/FakeLake.dfsu"
    dfs = mikeio.open(filename)

    areas = dfs.geometry.get_element_area()
    assert areas[0] == 0.0006875642143608321


def test_write(tmp_path):
    fp = tmp_path / "simple.dfsu"
    meshfilename = "tests/testdata/odense_rough.mesh"

    msh = Mesh(meshfilename)

    n_elements = msh.n_elements
    d = np.zeros((1, n_elements))
    data = []
    data.append(d)

    ds = Dataset(
        data,
        time=[datetime(2000, 1, 1)],
        items=[ItemInfo("Zeros")],
        geometry=msh.geometry,
    )

    ds.to_dfs(fp)
    ds.isel(time=0).to_dfs(fp)


def test_write_from_dfsu(tmp_path):
    sourcefilename = "tests/testdata/HD2D.dfsu"
    fp = tmp_path / "simple.dfsu"
    dfs = mikeio.open(sourcefilename)

    assert dfs.start_time.hour == 7

    ds = dfs.read(items=[0, 1])

    ds.to_dfs(fp)

    newdfs = mikeio.open(fp)
    assert dfs.start_time == newdfs.start_time
    assert dfs.timestep == newdfs.timestep
    assert dfs.end_time == newdfs.end_time


def test_incremental_write_using_mikecore(tmp_path):
    from mikecore.DfsFileFactory import DfsFileFactory

    sourcefilename = "tests/testdata/HD2D.dfsu"

    # copy to tmp_path
    fp = str(tmp_path / "simple.dfsu")
    shutil.copy(sourcefilename, fp)

    nt = 10

    dfs = DfsFileFactory.DfsGenericOpenEdit(fp)
    n_items = len(dfs.ItemInfo)
    n_elements = dfs.ItemInfo[0].ElementCount

    for _ in range(nt):
        for _ in range(n_items):
            data = np.random.random(size=n_elements).astype(
                np.float32
            )  # Replace with actual data
            dfs.WriteItemTimeStepNext(0.0, data)
    dfs.Close()


def test_write_from_dfsu_2_time_steps(tmp_path):
    sourcefilename = "tests/testdata/HD2D.dfsu"
    fp = tmp_path / "simple.dfsu"
    dfs = mikeio.open(sourcefilename)

    ds = dfs.read(time=[0, 1])

    assert ds.is_equidistant  # Data with two time steps is per definition equidistant

    ds.to_dfs(fp)

    newdfs = mikeio.open(fp)
    assert dfs.start_time == newdfs.start_time
    assert dfs.timestep == newdfs.timestep
    assert dfs.end_time != newdfs.end_time


def test_write_non_equidistant_is_possible(tmp_path):
    sourcefilename = "tests/testdata/HD2D.dfsu"
    fp = tmp_path / "simple.dfsu"
    ds = mikeio.read(sourcefilename, time=[0, 1, 3])
    assert not ds.is_equidistant

    ds.to_dfs(fp)

    ds2 = mikeio.read(fp)

    assert all(ds.time == ds2.time)

    dfs = mikeio.open(fp)

    dfs = mikeio.open(fp)

    # it is not possible to get all time without reading the entire file
    with pytest.raises(NotImplementedError):
        dfs.time

    # but getting the end time is not that expensive
    assert dfs.end_time == ds.time[-1]


def test_temporal_resample_by_reading_selected_timesteps(tmp_path):
    sourcefilename = "tests/testdata/HD2D.dfsu"
    fp = tmp_path / "simple.dfsu"
    dfs = mikeio.open(sourcefilename)

    nt = dfs.n_timesteps

    ds = dfs.read(time=list(range(0, nt, 2)))
    ds.to_dfs(fp)

    newdfs = mikeio.open(fp)

    assert pytest.approx(dfs.timestep) == newdfs.timestep / 2


def test_read_temporal_subset():
    sourcefilename = "tests/testdata/HD2D.dfsu"
    dfs = mikeio.open(sourcefilename)

    assert dfs.n_timesteps == 9

    ds = dfs.read(time=slice("1985-08-06 00:00", "1985-08-06 12:00"))

    assert len(ds.time) == 3

    # Specify start
    ds = dfs.read(time=slice("1985-08-06 12:00", None))

    assert len(ds.time) == 7

    # Specify end
    ds = dfs.read(time=slice(None, "1985-08-06 12:00"))

    assert len(ds.time) == 3


def test_read_temporal_subset_string():
    sourcefilename = "tests/testdata/HD2D.dfsu"
    dfs = mikeio.open(sourcefilename)

    assert dfs.n_timesteps == 9

    # start,end
    ds = dfs.read(time=slice("1985-08-06 00:00", "1985-08-06 12:00"))
    assert len(ds.time) == 3

    # start,
    ds = dfs.read(time=slice("1985-08-06 12:00", None))
    assert len(ds.time) == 7

    # ,end
    ds = dfs.read(time=slice(None, "1985-08-06 11:30"))
    assert len(ds.time) == 2

    # start=end
    ds = dfs.read(time="1985-08-06 12:00")
    assert len(ds.time) == 1


def test_write_temporal_subset(tmp_path):
    sourcefilename = "tests/testdata/HD2D.dfsu"
    fp = tmp_path / "simple.dfsu"
    dfs = mikeio.open(sourcefilename)

    assert dfs.n_timesteps == 9

    ds = dfs.read()  # TODO read temporal subset with slice e.g. "1985-08-06 12:00":
    selds = ds["1985-08-06 12:00":]
    selds.to_dfs(fp)

    newdfs = mikeio.open(fp)

    assert newdfs.start_time.hour == 12
    assert newdfs.n_timesteps == 7


def test_geometry_2d():
    filename = "tests/testdata/oresund_sigma_z.dfsu"

    dfs = mikeio.open(filename)

    g2 = dfs.geometry2d
    assert g2.is_2d


def test_to_mesh_2d(tmp_path):
    filename = "tests/testdata/HD2D.dfsu"
    dfs = mikeio.open(filename)

    fp = tmp_path / "hd2d.mesh"

    dfs.geometry.to_mesh(fp)

    mesh = Mesh(fp)

    assert mesh.n_elements == dfs.geometry.n_elements


def test_element_table():
    filename = "tests/testdata/HD2D.dfsu"
    dfs = mikeio.open(filename)
    eid = 31
    nid = dfs.geometry.element_table[eid]
    assert nid[0] == 32
    assert nid[1] == 28
    assert nid[2] == 23


def test_get_node_centered_data():
    filename = "tests/testdata/HD2D.dfsu"
    dfs = mikeio.open(filename)
    ds = dfs.read(items="Surface elevation")
    time_step = 0
    wl_cc = ds[0].values[time_step, :]
    wl_nodes = dfs.geometry.get_node_centered_data(wl_cc)

    eid = 31
    assert wl_cc[eid] == pytest.approx(0.4593418836)
    nid = dfs.geometry.element_table[eid]
    assert wl_nodes[nid].mean() == pytest.approx(0.4593501736)


def test_interp2d_radius():
    dfs = mikeio.open("tests/testdata/wind_north_sea.dfsu")
    ds = dfs.read(items=["Wind speed"])
    nt = ds.n_timesteps
    nx = 20
    ny = 10

    g = dfs.get_overset_grid(nx=20, ny=10, buffer=-1e-2)

    dsi = ds.interp_like(g, extrapolate=True, n_nearest=1, radius=0.1)

    assert dsi.shape == (nt, ny, nx)
    assert np.isnan(dsi["Wind speed"].to_numpy()[0, 0, 0])


def test_extract_track():
    dfs = mikeio.open("tests/testdata/track_extraction_case02_indata.dfsu")
    csv_file = "tests/testdata/track_extraction_case02_track.csv"
    df = pd.read_csv(
        csv_file,
        index_col=0,
        parse_dates=True,
    )

    # the csv datetime has inconsistent formatting, which is not supported by pandas 2.0
    # 2008-07-04 12:20:00
    # 2008-07-04 12:20:00.001

    df.index = pd.DatetimeIndex(df.index)

    track = dfs.extract_track(df)

    assert track[2].values[23] == approx(3.6284972794399653)
    assert sum(np.isnan(track[2].to_numpy())) == 26
    assert np.all(track[1].to_numpy() == df.latitude.values)

    items = ["Sign. Wave Height", "Wind speed"]
    track2 = dfs.extract_track(csv_file, items=items)
    assert track2[2].values[23] == approx(3.6284972794399653)
    assert track["Wind speed"].values[23] == approx(12.4430027008056)

    track3 = dfs.extract_track(csv_file, method="inverse_distance")
    assert track3[2].values[23] == approx(3.6469911492412463)


# TODO consider move to test_dataset.py
def test_extract_track_from_dataset():
    ds = mikeio.read("tests/testdata/track_extraction_case02_indata.dfsu")
    csv_file = "tests/testdata/track_extraction_case02_track.csv"
    df = pd.read_csv(
        csv_file,
        index_col=0,
        parse_dates=True,
    )
    df.index = pd.DatetimeIndex(df.index)
    track = ds.extract_track(df)

    assert track[2].values[23] == approx(3.6284972794399653)
    assert sum(np.isnan(track[2].to_numpy())) == 26
    assert np.all(track[1].to_numpy() == df.latitude.values)

    ds2 = ds[["Sign. Wave Height", "Wind speed"]]
    track2 = ds2.extract_track(csv_file)
    assert track2[2].values[23] == approx(3.6284972794399653)

    track3 = ds2.extract_track(csv_file, method="inverse_distance")
    assert track3[2].values[23] == approx(3.6469911492412463)


# TODO consider move to test_datarray.py
def test_extract_track_from_dataarray():
    da = mikeio.read("tests/testdata/track_extraction_case02_indata.dfsu")[0]
    csv_file = "tests/testdata/track_extraction_case02_track.csv"
    df = pd.read_csv(
        csv_file,
        index_col=0,
        parse_dates=True,
    )
    df.index = pd.DatetimeIndex(df.index)
    track = da.extract_track(df)

    assert track[2].values[23] == approx(3.6284972794399653)
    assert sum(np.isnan(track[2].to_numpy())) == 26
    assert np.all(track[1].to_numpy() == df.latitude.values)


def test_extract_bad_track():
    dfs = mikeio.open("tests/testdata/track_extraction_case02_indata.dfsu")
    csv_file = "tests/testdata/track_extraction_case02_track.csv"
    df = pd.read_csv(
        csv_file,
        index_col=0,
        parse_dates=True,
    )
    df = df.sort_values("longitude")
    with pytest.raises(AssertionError):
        dfs.extract_track(df)


def test_e2_e3_table_2d_file():
    filename = "tests/testdata/NorthSea_HD_and_windspeed.dfsu"
    dfs = mikeio.open(filename)
    assert not hasattr(dfs, "e2_e3_table")


def test_dataset_write_dfsu(tmp_path):
    fp = tmp_path / "HD2D_start.dfsu"
    ds = mikeio.read("tests/testdata/HD2D.dfsu", time=[0, 1])
    ds.to_dfs(fp)

    dfs = mikeio.open(fp)

    ds2 = dfs.read()
    assert ds2.n_timesteps == 2


def test_dataset_interp():
    ds = mikeio.read("tests/testdata/oresundHD_run1.dfsu")
    da: DataArray = ds.Surface_elevation

    x = 360000
    y = 6184000

    dai = da.interp(x=x, y=y)
    assert isinstance(dai, DataArray)
    assert dai.shape == (ds.n_timesteps,)
    assert dai.name == da.name
    assert dai.geometry.x == x
    assert dai.geometry.y == y
    assert dai.geometry.projection == ds.geometry.projection


def test_dataset_interp_to_xarray():
    ds = mikeio.read("tests/testdata/oresundHD_run1.dfsu")

    assert not ds.geometry.is_geo

    x = 360000
    y = 6184000

    dsi = ds.interp(x=x, y=y)

    xr_dsi = dsi.to_xarray()
    assert float(xr_dsi.x) == pytest.approx(x)
    assert float(xr_dsi.y) == pytest.approx(y)


def test_interp_like_grid():
    ds = mikeio.read("tests/testdata/wind_north_sea.dfsu")
    ws = ds[0]
    grid = ds.geometry.get_overset_grid(dx=0.1)
    ws_grid = ws.interp_like(grid)
    assert ws_grid.n_timesteps == ds.n_timesteps
    assert isinstance(ws_grid, DataArray)
    assert isinstance(ws_grid.geometry, Grid2D)


def test_interp_like_grid_time_invariant():
    ds = mikeio.read("tests/testdata/wind_north_sea.dfsu", time=-1)
    assert "time" not in ds.dims
    grid = ds.geometry.get_overset_grid(dx=0.1)
    ds_grid = ds.interp_like(grid)
    assert ds_grid.n_timesteps == ds.n_timesteps
    assert isinstance(ds_grid, Dataset)
    assert isinstance(ds_grid.geometry, Grid2D)

    ds = mikeio.read("tests/testdata/wind_north_sea.dfsu", time=-1)
    assert "time" not in ds.dims
    ws = ds[0]
    grid = ds.geometry.get_overset_grid(dx=0.1)
    ws_grid = ws.interp_like(grid)
    assert ws_grid.n_timesteps == ds.n_timesteps
    assert isinstance(ws_grid, DataArray)
    assert isinstance(ws_grid.geometry, Grid2D)


def test_interp_like_dataarray(tmp_path):
    tmp_path / "interp.dfs2"

    da = mikeio.read("tests/testdata/consistency/oresundHD.dfsu")[0]
    da2 = mikeio.read("tests/testdata/consistency/oresundHD.dfs2", time=[0, 1])[0]

    dai = da.interp_like(da2)
    assert isinstance(dai, DataArray)
    assert isinstance(dai.geometry, Grid2D)
    assert dai.n_timesteps == da2.n_timesteps
    assert dai.end_time == da2.end_time

    dae = da.interp_like(da2, extrapolate=True)
    assert isinstance(dae, DataArray)
    assert isinstance(dae.geometry, Grid2D)
    assert dae.n_timesteps == da2.n_timesteps
    assert dae.end_time == da2.end_time


def test_interp_like_dataset(tmp_path):
    fp = tmp_path / "interp.dfs2"

    ds = mikeio.read("tests/testdata/consistency/oresundHD.dfsu")
    ds2 = mikeio.read("tests/testdata/consistency/oresundHD.dfs2", time=[0, 1])

    dsi = ds.interp_like(ds2)
    assert isinstance(dsi, Dataset)
    assert isinstance(dsi.geometry, Grid2D)
    assert dsi.n_timesteps == ds2.n_timesteps
    assert dsi.end_time == ds2.end_time

    fp = tmp_path / "interp.dfs2"
    dsi.to_dfs(fp)

    dse = ds.interp_like(ds2, extrapolate=True)

    fp = tmp_path / "extrap.dfs2"
    dse.to_dfs(fp)


def test_interp_like_fm():
    msh = Mesh("tests/testdata/north_sea_2.mesh")
    geometry = msh.geometry
    assert isinstance(geometry, GeometryFM2D)

    ds = mikeio.read("tests/testdata/wind_north_sea.dfsu")
    ws = ds[0]
    wsi = ws.interp_like(geometry)
    assert isinstance(wsi, DataArray)
    assert isinstance(wsi.geometry, GeometryFM2D)

    wsi2 = ws.interp_like(geometry, n_nearest=5, extrapolate=True)
    assert isinstance(wsi2, DataArray)
    assert isinstance(wsi2.geometry, GeometryFM2D)


def test_interp_like_fm_dataset():
    msh = Mesh("tests/testdata/north_sea_2.mesh")
    geometry = msh.geometry
    assert isinstance(geometry, GeometryFM2D)

    ds = mikeio.read("tests/testdata/wind_north_sea.dfsu")
    dsi = ds.interp_like(geometry)
    assert isinstance(dsi, Dataset)
<<<<<<< HEAD
    assert isinstance(dsi.geometry, GeometryFM2D)
=======
    assert isinstance(dsi.geometry, GeometryFM2D)


def test_writing_non_equdistant_dfsu_is_not_possible(tmp_path):
    ds = mikeio.read("tests/testdata/wind_north_sea.dfsu")
    dss = ds.isel(time=[0, 2, 3])
    assert not dss.is_equidistant

    # TODO which exception should be raised, when trying to write non-equidistant dfsu? This operation is not supported
    with pytest.raises(ValueError, match="equidistant"):
        fp = tmp_path / "not_gonna_work.dfsu"
        dss.to_dfs(fp)


def test_append_dfsu_2d(tmp_path):
    ds = mikeio.read("tests/testdata/consistency/oresundHD.dfsu", time=[0, 1])
    ds2 = mikeio.read("tests/testdata/consistency/oresundHD.dfsu", time=[2, 3])
    new_filename = tmp_path / "appended.dfsu"
    ds.to_dfs(new_filename)
    dfs = mikeio.open(new_filename)
    assert dfs.time[-1] == ds.time[-1]
    dfs.append(ds2)
    assert dfs.time[-1] == ds2.time[-1]

    ds3 = mikeio.read(new_filename)
    assert ds3.n_timesteps == 4
    assert ds3.time[-1] == ds2.time[-1]
    assert (
        ds3.V_velocity.isel(time=3).values[0] == ds2.V_velocity.isel(time=1).values[0]
    )
>>>>>>> 8c1a3f48
<|MERGE_RESOLUTION|>--- conflicted
+++ resolved
@@ -973,22 +973,7 @@
     ds = mikeio.read("tests/testdata/wind_north_sea.dfsu")
     dsi = ds.interp_like(geometry)
     assert isinstance(dsi, Dataset)
-<<<<<<< HEAD
     assert isinstance(dsi.geometry, GeometryFM2D)
-=======
-    assert isinstance(dsi.geometry, GeometryFM2D)
-
-
-def test_writing_non_equdistant_dfsu_is_not_possible(tmp_path):
-    ds = mikeio.read("tests/testdata/wind_north_sea.dfsu")
-    dss = ds.isel(time=[0, 2, 3])
-    assert not dss.is_equidistant
-
-    # TODO which exception should be raised, when trying to write non-equidistant dfsu? This operation is not supported
-    with pytest.raises(ValueError, match="equidistant"):
-        fp = tmp_path / "not_gonna_work.dfsu"
-        dss.to_dfs(fp)
-
 
 def test_append_dfsu_2d(tmp_path):
     ds = mikeio.read("tests/testdata/consistency/oresundHD.dfsu", time=[0, 1])
@@ -1005,5 +990,4 @@
     assert ds3.time[-1] == ds2.time[-1]
     assert (
         ds3.V_velocity.isel(time=3).values[0] == ds2.V_velocity.isel(time=1).values[0]
-    )
->>>>>>> 8c1a3f48
+    )