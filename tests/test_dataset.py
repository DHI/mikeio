--- conflicted
+++ resolved
@@ -141,11 +141,7 @@
 
 
 def test_index_with_attribute():
-<<<<<<< HEAD
-    nt = 10000
-=======
     nt = 10
->>>>>>> 40bf35bb
     d = np.zeros([nt, 100, 30]) + 1.0
     time = pd.date_range(start=datetime(2000, 1, 1), freq="s", periods=nt)
 
@@ -586,10 +582,6 @@
     assert dsi3.time[0] == pd.Timestamp("2000-01-01 00:00:00")
     assert dsi3.time[-1] == pd.Timestamp("2000-01-01 09:00:00")
 
-<<<<<<< HEAD
-=======
-
->>>>>>> 40bf35bb
 def test_interp_time_to_other_dataset():
     # Arrange
     ## mikeio.Dataset 1
