import os
from datetime import datetime
from dateutil.rrule import rrule, SECONDLY, HOURLY, DAILY
import numpy as np
import pandas as pd
import pytest
from mikeio import Dataset, Dfsu, Dfs2
from mikeio.eum import EUMType, ItemInfo, EUMUnit


def _get_time(nt):
    return list(rrule(freq=SECONDLY, count=nt, dtstart=datetime(2000, 1, 1)))


def test_get_names():

    data = []
    nt = 100
    d = np.zeros([nt, 100, 30]) + 1.0
    data.append(d)
    time = _get_time(nt)
    items = [ItemInfo("Foo")]
    ds = Dataset(data, time, items)

    assert ds.items[0].name == "Foo"
    assert ds.items[0].type == EUMType.Undefined
    assert repr(ds.items[0].unit) == "undefined"


def test_select_subset_isel():

    nt = 100
    d1 = np.zeros([nt, 100, 30]) + 1.5
    d2 = np.zeros([nt, 100, 30]) + 2.0

    d1[0, 10, :] = 2.0
    d2[0, 10, :] = 3.0
    data = [d1, d2]

    time = _get_time(nt)
    items = [ItemInfo("Foo"), ItemInfo("Bar")]
    ds = Dataset(data, time, items)

    selds = ds.isel(10, axis=1)

    assert len(selds.items) == 2
    assert len(selds.data) == 2
    assert selds["Foo"].shape == (100, 30)
    assert selds["Foo"][0, 0] == 2.0
    assert selds["Bar"][0, 0] == 3.0


def test_select_temporal_subset_by_idx():

    nt = 100
    d1 = np.zeros([nt, 100, 30]) + 1.5
    d2 = np.zeros([nt, 100, 30]) + 2.0

    d1[0, 10, :] = 2.0
    d2[0, 10, :] = 3.0
    data = [d1, d2]

    time = _get_time(nt)
    items = [ItemInfo("Foo"), ItemInfo("Bar")]
    ds = Dataset(data, time, items)

    selds = ds.isel([0, 1, 2], axis=0)

    assert len(selds) == 2
    assert selds["Foo"].shape == (3, 100, 30)


def test_temporal_subset_fancy():

    nt = (24 * 31) + 1
    d1 = np.zeros([nt, 100, 30]) + 1.5
    d2 = np.zeros([nt, 100, 30]) + 2.0
    data = [d1, d2]

    time = list(rrule(freq=HOURLY, count=nt, dtstart=datetime(2000, 1, 1)))
    items = [ItemInfo("Foo"), ItemInfo("Bar")]
    ds = Dataset(data, time, items)

    assert ds.time[0].hour == 0
    assert ds.time[-1].hour == 0

    selds = ds["2000-01-01 00:00":"2000-01-02 00:00"]

    assert len(selds) == 2
    assert selds["Foo"].shape == (25, 100, 30)

    selds = ds[:"2000-01-02 00:00"]
    assert selds["Foo"].shape == (25, 100, 30)

    selds = ds["2000-01-31 00:00":]
    assert selds["Foo"].shape == (25, 100, 30)

    selds = ds["2000-01-30":]
    assert selds["Foo"].shape == (49, 100, 30)


def test_subset_with_datetime_is_not_supported():
    nt = (24 * 31) + 1
    d1 = np.zeros([nt, 100, 30]) + 1.5
    d2 = np.zeros([nt, 100, 30]) + 2.0
    data = [d1, d2]

    time = list(rrule(freq=HOURLY, count=nt, dtstart=datetime(2000, 1, 1)))
    items = [ItemInfo("Foo"), ItemInfo("Bar")]
    ds = Dataset(data, time, items)

    with pytest.raises(ValueError):
        ds[datetime(2000, 1, 1)]


def test_select_item_by_name():
    nt = 100
    d1 = np.zeros([nt, 100, 30]) + 1.5
    d2 = np.zeros([nt, 100, 30]) + 2.0

    d1[0, 10, :] = 2.0
    d2[0, 10, :] = 3.0
    data = [d1, d2]

    time = _get_time(nt)
    items = [ItemInfo("Foo"), ItemInfo("Bar")]
    ds = Dataset(data, time, items)

    foo_data = ds["Foo"]
    assert foo_data[0, 10, 0] == 2.0


def test_select_multiple_items_by_name():
    nt = 100
    d1 = np.zeros([nt, 100, 30]) + 1.5
    d2 = np.zeros([nt, 100, 30]) + 2.0
    d3 = np.zeros([nt, 100, 30]) + 3.0

    data = [d1, d2, d3]

    time = _get_time(nt)
    # items = [ItemInfo("Foo"), ItemInfo("Bar"), ItemInfo("Baz")]
    items = [ItemInfo(x) for x in ["Foo", "Bar", "Baz"]]
    ds = Dataset(data, time, items)

    assert len(ds) == 3  # Length of a dataset is the number of items

    newds = ds[["Baz", "Foo"]]
    assert newds.items[0].name == "Baz"
    assert newds.items[1].name == "Foo"
    assert newds["Foo"][0, 10, 0] == 1.5

    assert len(newds) == 2


def test_select_multiple_items_by_index():
    nt = 100
    d1 = np.zeros([nt, 100, 30]) + 1.5
    d2 = np.zeros([nt, 100, 30]) + 2.0
    d3 = np.zeros([nt, 100, 30]) + 3.0

    data = [d1, d2, d3]

    time = _get_time(nt)
    items = [ItemInfo(x) for x in ["Foo", "Bar", "Baz"]]
    ds = Dataset(data, time, items)

    assert len(ds) == 3  # Length of a dataset is the number of items

    newds = ds[[2, 0]]
    assert newds.items[0].name == "Baz"
    assert newds.items[1].name == "Foo"
    assert newds["Foo"][0, 10, 0] == 1.5

    assert len(newds) == 2


def test_select_item_by_iteminfo():
    nt = 100
    d1 = np.zeros([nt, 100, 30]) + 1.5
    d2 = np.zeros([nt, 100, 30]) + 2.0

    d1[0, 10, :] = 2.0
    d2[0, 10, :] = 3.0
    data = [d1, d2]

    time = _get_time(nt)
    items = [ItemInfo("Foo"), ItemInfo("Bar")]
    ds = Dataset(data, time, items)

    foo_item = items[0]

    foo_data = ds[foo_item]
    assert foo_data[0, 10, 0] == 2.0


def test_select_subset_isel_multiple_idxs():

    nt = 100
    d1 = np.zeros([nt, 100, 30]) + 1.5
    d2 = np.zeros([nt, 100, 30]) + 2.0

    data = [d1, d2]

    time = _get_time(nt)
    items = [ItemInfo("Foo"), ItemInfo("Bar")]
    ds = Dataset(data, time, items)

    selds = ds.isel([10, 15], axis=1)

    assert len(selds.items) == 2
    assert len(selds.data) == 2
    assert selds["Foo"].shape == (100, 2, 30)


def test_to_dataframe():

    nt = 100
    d1 = np.zeros([nt])
    d2 = np.zeros([nt])

    data = [d1, d2]

    time = _get_time(nt)
    items = [ItemInfo("Foo"), ItemInfo("Bar")]
    ds = Dataset(data, time, items)
    df = ds.to_dataframe()

    assert list(df.columns) == ["Foo", "Bar"]
    assert isinstance(df.index, pd.DatetimeIndex)


def test_multidimensional_to_dataframe_no_supported():

    nt = 100
    d1 = np.zeros([nt, 2])

    time = _get_time(nt)
    items = [ItemInfo("Foo")]
    ds = Dataset([d1], time, items)

    with pytest.raises(ValueError):
        ds.to_dataframe()


def test_get_data():

    data = []
    nt = 100
    d = np.zeros([nt, 100, 30]) + 1.0
    data.append(d)
    time = _get_time(nt)
    items = [ItemInfo("Foo")]
    ds = Dataset(data, time, items)

    assert ds.data[0].shape == (100, 100, 30)


def test_interp_time():

    data = []
    nt = 4
    d = np.zeros([nt, 10, 3])
    d[1] = 2.0
    d[3] = 4.0
    data.append(d)
    time = list(rrule(freq=DAILY, count=nt, dtstart=datetime(2000, 1, 1)))
    items = [ItemInfo("Foo")]
    ds = Dataset(data, time, items)

    assert ds.data[0].shape == (nt, 10, 3)

    dsi = ds.interp_time(dt=3600)

    assert ds.time[0] == dsi.time[0]
    assert dsi.data[0].shape == (73, 10, 3)


def test_interp_time_to_other_dataset():

    # Arrange
    ## Dataset 1
    nt = 4
    data = [np.zeros([nt, 10, 3])]
    time = list(rrule(freq=DAILY, count=nt, dtstart=datetime(2000, 1, 1)))
    items = [ItemInfo("Foo")]
    ds1 = Dataset(data, time, items)
    assert ds1.data[0].shape == (nt, 10, 3)

    ## Dataset 2
    nt = 12
    data = [np.ones([nt, 10, 3])]
    time = list(rrule(freq=HOURLY, count=nt, dtstart=datetime(2000, 1, 1)))
    items = [ItemInfo("Foo")]
    ds2 = Dataset(data, time, items)

    # Act
    ## interp
    dsi = ds1.interp_time(dt=ds2.time)

    # Assert
    assert dsi.time[0] == ds2.time[0]
    assert dsi.time[-1] == ds2.time[-1]
    assert len(dsi.time) == len(ds2.time)
    assert dsi.data[0].shape[0] == ds2.data[0].shape[0]


def test_extrapolate():
    # Arrange
    ## Dataset 1
    nt = 2
    data = [np.zeros([nt, 10, 3])]
    time = list(rrule(freq=DAILY, count=nt, dtstart=datetime(2000, 1, 1)))
    items = [ItemInfo("Foo")]
    ds1 = Dataset(data, time, items)
    assert ds1.data[0].shape == (nt, 10, 3)

    ## Dataset 2 partly overlapping with Dataset 1
    nt = 3
    data = [np.ones([nt, 10, 3])]
    time = list(rrule(freq=HOURLY, count=nt, dtstart=datetime(2000, 1, 2)))
    items = [ItemInfo("Foo")]
    ds2 = Dataset(data, time, items)

    # Act
    ## interp
    dsi = ds1.interp_time(dt=ds2.time, fill_value=1.0)

    # Assert
    assert dsi.time[0] == ds2.time[0]
    assert dsi.time[-1] == ds2.time[-1]
    assert len(dsi.time) == len(ds2.time)
    assert dsi.data[0][0] == pytest.approx(0.0)
    assert dsi.data[0][1] == pytest.approx(1.0)  # filled
    assert dsi.data[0][2] == pytest.approx(1.0)  # filled


def test_extrapolate_not_allowed():
    ## Dataset 1
    nt = 2
    data = [np.zeros([nt, 10, 3])]
    time = list(rrule(freq=DAILY, count=nt, dtstart=datetime(2000, 1, 1)))
    items = [ItemInfo("Foo")]
    ds1 = Dataset(data, time, items)
    assert ds1.data[0].shape == (nt, 10, 3)

    ## Dataset 2 partly overlapping with Dataset 1
    nt = 3
    data = [np.ones([nt, 10, 3])]
    time = list(rrule(freq=HOURLY, count=nt, dtstart=datetime(2000, 1, 2)))
    items = [ItemInfo("Foo")]
    ds2 = Dataset(data, time, items)

    with pytest.raises(ValueError):
        dsi = ds1.interp_time(dt=ds2.time, fill_value=1.0, extrapolate=False)


def test_get_data_2():

    nt = 100
    data = []
    d = np.zeros([nt, 100, 30]) + 1.0
    data.append(d)
    time = _get_time(nt)
    items = [ItemInfo("Foo")]
    ds = Dataset(data, time, items)

    assert data[0].shape == (100, 100, 30)


def test_get_data_name():

    nt = 100
    data = []
    d = np.zeros([nt, 100, 30]) + 1.0
    data.append(d)
    time = _get_time(nt)
    items = [ItemInfo("Foo")]
    ds = Dataset(data, time, items)

    assert ds["Foo"].shape == (100, 100, 30)


def test_get_bad_name():
    nt = 100
    data = []
    d = np.zeros([100, 100, 30]) + 1.0
    data.append(d)
    time = _get_time(nt)
    items = [ItemInfo("Foo")]
    ds = Dataset(data, time, items)

    with pytest.raises(Exception):
        ds["BAR"]


def test_head():

    nt = 100
    data = []
    d = np.zeros([nt, 100, 30]) + 1.0
    data.append(d)
    time = _get_time(nt)
    items = [ItemInfo("Foo")]
    ds = Dataset(data, time, items)

    dshead = ds.head()

    assert len(dshead.time) == 5
    assert ds.time[0] == dshead.time[0]

    dshead10 = ds.head(n=10)

    assert len(dshead10.time) == 10


def test_head_small_dataset():

    nt = 2
    data = []
    d = np.zeros([nt, 100, 30]) + 1.0
    data.append(d)
    time = _get_time(nt)
    items = [ItemInfo("Foo")]
    ds = Dataset(data, time, items)

    dshead = ds.head()

    assert len(dshead.time) == nt


def test_tail():

    nt = 100
    data = []
    d = np.zeros([nt, 100, 30]) + 1.0
    data.append(d)
    time = _get_time(nt)
    items = [ItemInfo("Foo")]
    ds = Dataset(data, time, items)

    dstail = ds.tail()

    assert len(dstail.time) == 5
    assert ds.time[-1] == dstail.time[-1]

    dstail10 = ds.tail(n=10)

    assert len(dstail10.time) == 10


def test_thin():

    nt = 100
    data = []
    d = np.zeros([nt, 100, 30]) + 1.0
    data.append(d)
    time = _get_time(nt)
    items = [ItemInfo("Foo")]
    ds = Dataset(data, time, items)

    dsthin = ds.thin(2)

    assert len(dsthin.time) == 50


def test_tail_small_dataset():
    nt = 2
    data = []
    d = np.zeros([nt, 100, 30]) + 1.0
    data.append(d)
    time = _get_time(nt)
    items = [ItemInfo("Foo")]
    ds = Dataset(data, time, items)

    dstail = ds.tail()

    assert len(dstail.time) == nt


def test_flipud():

    nt = 2
    d = np.random.random([nt, 100, 30])
    time = _get_time(nt)
    items = [ItemInfo("Foo")]
    ds = Dataset([d], time, items)

    dsud = ds.copy()
    dsud.flipud()

    assert dsud.shape == ds.shape
    assert dsud["Foo"][0, 0, 0] == ds["Foo"][0, -1, 0]


def test_aggregation_workflows(tmpdir):
    filename = "tests/testdata/HD2D.dfsu"
    dfs = Dfsu(filename)

    ds = dfs.read(["Surface elevation", "Current speed"])
    ds2 = ds.max()

    outfilename = os.path.join(tmpdir.dirname, "max.dfs0")
    ds2.to_dfs0(outfilename)
    assert os.path.isfile(outfilename)

    ds3 = ds.min()

    outfilename = os.path.join(tmpdir.dirname, "min.dfs0")
    ds3.to_dfs0(outfilename)
    assert os.path.isfile(outfilename)


def test_aggregations(tmpdir):
    filename = "tests/testdata/gebco_sound.dfs2"
    dfs = Dfs2(filename)

    ds = dfs.read()

    for axis in [0, 1, 2]:
        ds.mean(axis=axis)
        ds.nanmean(axis=axis)
        ds.nanmin(axis=axis)
        ds.nanmax(axis=axis)

    assert True


def test_weighted_average(tmpdir):
    filename = "tests/testdata/HD2D.dfsu"
    dfs = Dfsu(filename)

    ds = dfs.read(["Surface elevation", "Current speed"])

    area = dfs.get_element_area()
    ds2 = ds.average(weights=area)

    outfilename = os.path.join(tmpdir.dirname, "average.dfs0")
    ds2.to_dfs0(outfilename)
    assert os.path.isfile(outfilename)


def test_copy():
    nt = 100
    d1 = np.zeros([nt, 100, 30]) + 1.5
    d2 = np.zeros([nt, 100, 30]) + 2.0

    data = [d1, d2]

    time = _get_time(nt)
    items = [ItemInfo("Foo"), ItemInfo("Bar")]
    ds = Dataset(data, time, items)

    assert len(ds.items) == 2
    assert len(ds.data) == 2
    assert ds.items[0].name == "Foo"

    ds2 = ds.copy()

    ds2.items[0].name = "New name"

    assert ds2.items[0].name == "New name"
    assert ds.items[0].name == "Foo"


def test_default_type():

    item = ItemInfo("Foo")
    assert item.type == EUMType.Undefined
    assert repr(item.unit) == "undefined"


def test_int_is_valid_type_info():

    item = ItemInfo("Foo", 100123)
    assert item.type == EUMType.Viscosity

    item = ItemInfo("U", 100002)
    assert item.type == EUMType.Wind_Velocity


def test_int_is_valid_unit_info():

    item = ItemInfo("U", 100002, 2000)
    assert item.type == EUMType.Wind_Velocity
    assert item.unit == EUMUnit.meter_per_sec
    assert repr(item.unit) == "meter per sec"  # TODO replace _per_ with /


def test_default_unit_from_type():

    item = ItemInfo("Foo", EUMType.Water_Level)
    assert item.type == EUMType.Water_Level
    assert item.unit == EUMUnit.meter
    assert repr(item.unit) == "meter"

    item = ItemInfo("Tp", EUMType.Wave_period)
    assert item.type == EUMType.Wave_period
    assert item.unit == EUMUnit.second
    assert repr(item.unit) == "second"

    item = ItemInfo("Temperature", EUMType.Temperature)
    assert item.type == EUMType.Temperature
    assert item.unit == EUMUnit.degree_Celsius
    assert repr(item.unit) == "degree Celsius"


def test_default_name_from_type():

    item = ItemInfo(EUMType.Current_Speed)
    assert item.name == "Current Speed"
    assert item.unit == EUMUnit.meter_per_sec

    item2 = ItemInfo(EUMType.Current_Direction, EUMUnit.degree)
    assert item2.unit == EUMUnit.degree
    item3 = ItemInfo(
        "Current direction (going to)", EUMType.Current_Direction, EUMUnit.degree
    )
    assert item3.type == EUMType.Current_Direction
    assert item3.unit == EUMUnit.degree


def test_iteminfo_string_type_should_fail_with_helpful_message():

    with pytest.raises(ValueError):

        item = ItemInfo("Water level", "Water level")


def test_item_search():

    res = EUMType.search("level")

    assert len(res) > 0
    assert isinstance(res[0], EUMType)


<<<<<<< HEAD
def test_dfsu3d_dataset():

    filename = "tests/testdata/oresund_sigma_z.dfsu"

    dfsu = Dfsu(filename)

    ds = dfsu.read()

    text = repr(ds)

    assert len(ds) == 3  # Z coordinate, Salinity, Temperature

    dsagg = ds.nanmean(axis=0)  # Time averaged

    assert len(dsagg) == 2  # Salinity, Temperature

    assert dsagg[0].shape[0] == 1

    assert dsagg.time[0] == ds.time[0]  # Time-averaged data index by start time

    ds_elm = dfsu.read(elements=[0])

    assert len(ds_elm) == 3  # Z coordinate, Salinity, Temperature

    dss = ds_elm.squeeze()

    assert len(dss) == 2  # Salinity, Temperature


def test_items_data_mismatch():

    nt = 100
    d = np.zeros([nt, 100, 30]) + 1.0
    time = _get_time(nt)
    items = [ItemInfo("Foo"), ItemInfo("Bar")]  # Two items is not correct!

    with pytest.raises(ValueError):
        Dataset([d], time, items)


def test_time_data_mismatch():

    nt = 100
    d = np.zeros([nt, 100, 30]) + 1.0
    time = _get_time(nt + 1)  # 101 timesteps is not correct!
    items = [ItemInfo("Foo")]

    with pytest.raises(ValueError):
        Dataset([d], time, items)
=======
def test_properties_dfs2():
    filename = "tests/testdata/gebco_sound.dfs2"
    dfs = Dfs2(filename)

    ds = dfs.read()
    assert ds.n_timesteps == 1
    assert ds.n_items == 1
    assert np.all(ds.shape == (1, 264, 216))
    assert ds.n_elements == (264 * 216)
    assert ds._first_non_z_item == 0
    assert ds.is_equidistant


def test_properties_dfsu():
    filename = "tests/testdata/oresund_vertical_slice.dfsu"
    dfs = Dfsu(filename)

    ds = dfs.read()
    assert ds.n_timesteps == 3
    assert ds.n_items == 3
    assert np.all(ds.shape == (3, 441))
    assert ds.n_elements == 441
    assert ds._first_non_z_item == 1
    assert ds.is_equidistant
>>>>>>> e32192d5
<|MERGE_RESOLUTION|>--- conflicted
+++ resolved
@@ -635,7 +635,6 @@
     assert isinstance(res[0], EUMType)
 
 
-<<<<<<< HEAD
 def test_dfsu3d_dataset():
 
     filename = "tests/testdata/oresund_sigma_z.dfsu"
@@ -685,7 +684,8 @@
 
     with pytest.raises(ValueError):
         Dataset([d], time, items)
-=======
+
+
 def test_properties_dfs2():
     filename = "tests/testdata/gebco_sound.dfs2"
     dfs = Dfs2(filename)
@@ -709,5 +709,4 @@
     assert np.all(ds.shape == (3, 441))
     assert ds.n_elements == 441
     assert ds._first_non_z_item == 1
-    assert ds.is_equidistant
->>>>>>> e32192d5
+    assert ds.is_equidistant