import pytest

<<<<<<< HEAD
from mikeio.res1d import read, Res1D, mike1d_quantities, QueryDataReach
=======
from mikeio.res1d import read, Res1D, mike1d_quantities, to_numpy
>>>>>>> a9914c75
import numpy as np


@pytest.fixture
def test_file_path():
    return "tests/testdata/Exam6Base.res1d"


@pytest.fixture
def test_file(test_file_path):
    return Res1D(test_file_path)


def test_file_does_not_exist():
    with pytest.raises(FileExistsError):
        assert read("tests/testdata/not_a_file.res1d")


def test_read(test_file_path):
    ts = read(test_file_path)
    assert len(ts) == 110


def test_mike1d_quantities():
    quantities = mike1d_quantities()
    assert "WaterLevel" in quantities


def test_quantities(test_file):
    quantities = test_file.quantities
    assert len(quantities) == 2


<<<<<<< HEAD
def test_read_reach(test_file_path):
    res1d = Res1D(test_file_path)
    data = res1d.query.GetReachValues("104l1", 34.4131, "WaterLevel")
    data = np.fromiter(data, np.float64)
    expected_max = 197.046

    assert pytest.approx(round(np.max(data), 3)) == expected_max


@pytest.mark.parametrize("query,expected_max", [
   (QueryDataReach("WaterLevel", "104l1", 34.4131), 197.046),
   (QueryDataReach("WaterLevel", "9l1", 10), 195.165),
   (QueryDataReach("Discharge", "100l1", 23.8414), 0.1),
   (QueryDataReach("Discharge", "9l1", 5), 0.761)
])
def test_read_reach1(test_file_path, query, expected_max):
    data = read(test_file_path, query)
    assert pytest.approx(round(data.max().values[0], 3)) == expected_max
=======
@pytest.mark.parametrize("quantity,id,chainage,expected_max", [
    ("WaterLevel", "104l1", 34.4131, 197.046),
    ("WaterLevel", "9l1", 10, 195.165),
    ("Discharge", "100l1", 23.8414, 0.1),
    ("Discharge", "9l1", 5, 0.761)
])
def test_read_reach(test_file, quantity, id, chainage, expected_max):
    data = test_file.query.GetReachValues(id, chainage, quantity)
    data = to_numpy(data)
    actual_max = round(np.max(data), 3)
    assert pytest.approx(actual_max) == expected_max


@pytest.mark.parametrize("quantity,id,expected_max", [
    ("WaterLevel", "1", 195.669),
    ("WaterLevel", "2", 195.823)
])
def test_read_node(test_file, quantity, id, expected_max):
    data = test_file.query.GetNodeValues(id, quantity)
    data = to_numpy(data)
    actual_max = round(np.max(data), 3)
    assert pytest.approx(actual_max) == expected_max


def test_time_index(test_file):
    assert len(test_file.time_index) == 110


def test_start_time(test_file):
    assert test_file.start_time == test_file.time_index.min()
>>>>>>> a9914c75
<|MERGE_RESOLUTION|>--- conflicted
+++ resolved
@@ -1,10 +1,6 @@
 import pytest
 
-<<<<<<< HEAD
-from mikeio.res1d import read, Res1D, mike1d_quantities, QueryDataReach
-=======
-from mikeio.res1d import read, Res1D, mike1d_quantities, to_numpy
->>>>>>> a9914c75
+from mikeio.res1d import read, Res1D, mike1d_quantities, QueryDataReach, to_numpy
 import numpy as np
 
 
@@ -38,26 +34,17 @@
     assert len(quantities) == 2
 
 
-<<<<<<< HEAD
-def test_read_reach(test_file_path):
-    res1d = Res1D(test_file_path)
-    data = res1d.query.GetReachValues("104l1", 34.4131, "WaterLevel")
-    data = np.fromiter(data, np.float64)
-    expected_max = 197.046
-
-    assert pytest.approx(round(np.max(data), 3)) == expected_max
-
-
 @pytest.mark.parametrize("query,expected_max", [
    (QueryDataReach("WaterLevel", "104l1", 34.4131), 197.046),
    (QueryDataReach("WaterLevel", "9l1", 10), 195.165),
    (QueryDataReach("Discharge", "100l1", 23.8414), 0.1),
    (QueryDataReach("Discharge", "9l1", 5), 0.761)
 ])
-def test_read_reach1(test_file_path, query, expected_max):
+def test_read_reach_with_queries(test_file_path, query, expected_max):
     data = read(test_file_path, query)
     assert pytest.approx(round(data.max().values[0], 3)) == expected_max
-=======
+
+
 @pytest.mark.parametrize("quantity,id,chainage,expected_max", [
     ("WaterLevel", "104l1", 34.4131, 197.046),
     ("WaterLevel", "9l1", 10, 195.165),
@@ -87,5 +74,4 @@
 
 
 def test_start_time(test_file):
-    assert test_file.start_time == test_file.time_index.min()
->>>>>>> a9914c75
+    assert test_file.start_time == test_file.time_index.min()