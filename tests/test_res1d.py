import pytest

<<<<<<< HEAD
from mikeio.res1d import read, QueryData
=======
from mikeio.res1d import (
    read, QueryData, Res1D, FileNotOpenedError, DataNotFoundInFile
)
>>>>>>> 3235ced1


def test_query_validate():
    # Good variable types
    query = QueryData("WaterLevel")
    query = QueryData("Discharge")
    query = QueryData("Pollutant")

    # Bad variable type
    with pytest.raises(TypeError):
        QueryData(666)

    # Bad string variable type
    with pytest.raises(ValueError):
        QueryData("BadVariableType")

<<<<<<< HEAD
    # Bad branch type
    with pytest.raises(TypeError):
        QueryData("WaterLevel", branch_name=666)

    # Bad chainage type
    with pytest.raises(TypeError):
        QueryData("WaterLevel", "branch", chainage="BadChainage")

    # Cannot set a chainage with no branch
=======
    # Bad reach type
    with pytest.raises(TypeError):
        QueryData("WaterLevel", reach_name=666)

    # Bad chainage type
    with pytest.raises(TypeError):
        QueryData("WaterLevel", "reach", chainage="BadChainage")

    # Cannot set a chainage with no reach
>>>>>>> 3235ced1
    with pytest.raises(ValueError):
        QueryData("WaterLevel", None, 10)


def test_query_repr():
    query = QueryData("WaterLevel", "104l1", 34.4131)
<<<<<<< HEAD
    expected = ("QueryData(variable_type='WaterLevel', branch_name='104l1', "
=======
    expected = ("QueryData(variable_type='WaterLevel', reach_name='104l1', "
>>>>>>> 3235ced1
                "chainage=34.4131)")
    assert repr(query) == expected


<<<<<<< HEAD
def test_query_iter():
    query = QueryData("WaterLevel", "104l1", 34.4131)
    vt, bn, c = query
    assert vt == "WaterLevel"
    assert bn == "104l1"
    assert c == 34.4131


=======
>>>>>>> 3235ced1
@pytest.fixture
def file():
    return "tests/testdata/Exam6Base.res1d"


def test_file_does_not_exist():
    file = "tests/testdata/not_a_file.res1d"

    query = QueryData("WaterLevel")

    with pytest.raises(FileExistsError):
        assert read(file, [query])


<<<<<<< HEAD
=======
def test_get_properties_if_not_opened(file):
    """Public properties cannot be accessed if the file is not opened"""
    r = Res1D(file)
    r.close()

    with pytest.raises(FileNotOpenedError) as excinfo:
        r.data_types
    assert "data_types" in str(excinfo.value)

    with pytest.raises(FileNotOpenedError) as excinfo:
        r.reach_names
    assert "reach_names" in str(excinfo.value)
    
    with pytest.raises(FileNotOpenedError) as excinfo:
        r.time_index
    assert "time_index" in str(excinfo.value)


>>>>>>> 3235ced1
@pytest.mark.parametrize("query,expected_max", [
    (QueryData("WaterLevel", "104l1", 34.4131), 197.046),
    (QueryData("WaterLevel", "9l1", 10), 195.165),
    (QueryData("Discharge", "100l1", 23.8414), 0.1),
    (QueryData("Discharge", "9l1", 5), 0.761)
])
def test_read_single_query_as_list(file, query, expected_max):
    ts = read(file, [query])
    assert len(ts) == 110
    assert pytest.approx(round(ts.max()[0], 3)) == expected_max


@pytest.mark.parametrize("query,expected_max", [
    (QueryData("WaterLevel", "104l1", 34.4131), 197.046),
    (QueryData("WaterLevel", "9l1", 10), 195.165),
    (QueryData("Discharge", "100l1", 23.8414), 0.1),
    (QueryData("Discharge", "9l1", 5), 0.761)
])
def test_read_single_query(file, query, expected_max):
    ts = read(file, query)
    assert len(ts) == 110
    assert pytest.approx(round(ts.max()[0], 3)) == expected_max


<<<<<<< HEAD
=======
def test_read_bad_queries(file):
    """Querying data not available in the file must return an error"""

    # Bad variable type
    with pytest.raises(DataNotFoundInFile) as excinfo:
        read(file, [QueryData("Pollutant")])
    assert "Pollutant" in str(excinfo.value)
 
    # Bad reach name
    with pytest.raises(DataNotFoundInFile) as excinfo:
        read(file, [QueryData("WaterLevel", "bad_reach_name")])
    assert "bad_reach_name" in str(excinfo.value)

    # Bad chainage
    with pytest.raises(DataNotFoundInFile) as excinfo:
        read(file, [QueryData("WaterLevel", "104l1", 666)])
    assert "666" in str(excinfo.value)


>>>>>>> 3235ced1
def test_read_multiple_queries(file):
    q1 = QueryData("WaterLevel", "104l1", 34.4131)
    q2 = QueryData("Discharge", "9l1", 5)
    ts = read(file, [q1, q2])
    assert ts.shape == (110, 2)
    ts_max = ts.max()
    assert pytest.approx(round(ts_max[0], 3)) == 197.046
    assert pytest.approx(round(ts_max[1], 3)) == 0.761


def test_read_reach(file):
    q_reach = QueryData("WaterLevel", "118l1")
    ts = read(file, [q_reach])
    assert ts.shape == (110, 3)
<<<<<<< HEAD
    assert list(ts.columns) == ['WaterLevel 118l1 0.0', 'WaterLevel 118l1 49.443',
                                'WaterLevel 118l1 98.887']
=======
    assert list(ts.columns) == [
        'WaterLevel 118l1 0.000',
        'WaterLevel 118l1 49.443',
        'WaterLevel 118l1 98.887'
    ]
>>>>>>> 3235ced1


def test_read_multiple_reaches(file):
    q_reach1 = QueryData("WaterLevel", "118l1")
    q_reach2 = QueryData("Discharge", "113l1")
    ts = read(file, [q_reach1, q_reach2])
    assert ts.shape == (110, 5)


def test_read_all_reaches(file):
    q_waterlevel = QueryData("WaterLevel")
    ts = read(file, [q_waterlevel])
<<<<<<< HEAD
    # TODO: Should it be (110, 243)? As +4 water level structure points
=======
    # Note that it includes 4 water level structure points
>>>>>>> 3235ced1
    assert ts.shape == (110, 247)

    q_discharge = QueryData("Discharge")
    ts = read(file, [q_discharge])
<<<<<<< HEAD
    # TODO: Should it be (110, 127)? As +2 discharge structure points
=======
    # Note that it includes 2 discharge structure points
>>>>>>> 3235ced1
    assert ts.shape == (110, 129)<|MERGE_RESOLUTION|>--- conflicted
+++ resolved
@@ -1,12 +1,8 @@
 import pytest
 
-<<<<<<< HEAD
-from mikeio.res1d import read, QueryData
-=======
 from mikeio.res1d import (
     read, QueryData, Res1D, FileNotOpenedError, DataNotFoundInFile
 )
->>>>>>> 3235ced1
 
 
 def test_query_validate():
@@ -23,17 +19,6 @@
     with pytest.raises(ValueError):
         QueryData("BadVariableType")
 
-<<<<<<< HEAD
-    # Bad branch type
-    with pytest.raises(TypeError):
-        QueryData("WaterLevel", branch_name=666)
-
-    # Bad chainage type
-    with pytest.raises(TypeError):
-        QueryData("WaterLevel", "branch", chainage="BadChainage")
-
-    # Cannot set a chainage with no branch
-=======
     # Bad reach type
     with pytest.raises(TypeError):
         QueryData("WaterLevel", reach_name=666)
@@ -43,33 +28,17 @@
         QueryData("WaterLevel", "reach", chainage="BadChainage")
 
     # Cannot set a chainage with no reach
->>>>>>> 3235ced1
     with pytest.raises(ValueError):
         QueryData("WaterLevel", None, 10)
 
 
 def test_query_repr():
     query = QueryData("WaterLevel", "104l1", 34.4131)
-<<<<<<< HEAD
-    expected = ("QueryData(variable_type='WaterLevel', branch_name='104l1', "
-=======
     expected = ("QueryData(variable_type='WaterLevel', reach_name='104l1', "
->>>>>>> 3235ced1
                 "chainage=34.4131)")
     assert repr(query) == expected
 
 
-<<<<<<< HEAD
-def test_query_iter():
-    query = QueryData("WaterLevel", "104l1", 34.4131)
-    vt, bn, c = query
-    assert vt == "WaterLevel"
-    assert bn == "104l1"
-    assert c == 34.4131
-
-
-=======
->>>>>>> 3235ced1
 @pytest.fixture
 def file():
     return "tests/testdata/Exam6Base.res1d"
@@ -84,8 +53,6 @@
         assert read(file, [query])
 
 
-<<<<<<< HEAD
-=======
 def test_get_properties_if_not_opened(file):
     """Public properties cannot be accessed if the file is not opened"""
     r = Res1D(file)
@@ -104,7 +71,6 @@
     assert "time_index" in str(excinfo.value)
 
 
->>>>>>> 3235ced1
 @pytest.mark.parametrize("query,expected_max", [
     (QueryData("WaterLevel", "104l1", 34.4131), 197.046),
     (QueryData("WaterLevel", "9l1", 10), 195.165),
@@ -129,8 +95,6 @@
     assert pytest.approx(round(ts.max()[0], 3)) == expected_max
 
 
-<<<<<<< HEAD
-=======
 def test_read_bad_queries(file):
     """Querying data not available in the file must return an error"""
 
@@ -150,7 +114,6 @@
     assert "666" in str(excinfo.value)
 
 
->>>>>>> 3235ced1
 def test_read_multiple_queries(file):
     q1 = QueryData("WaterLevel", "104l1", 34.4131)
     q2 = QueryData("Discharge", "9l1", 5)
@@ -165,16 +128,11 @@
     q_reach = QueryData("WaterLevel", "118l1")
     ts = read(file, [q_reach])
     assert ts.shape == (110, 3)
-<<<<<<< HEAD
-    assert list(ts.columns) == ['WaterLevel 118l1 0.0', 'WaterLevel 118l1 49.443',
-                                'WaterLevel 118l1 98.887']
-=======
     assert list(ts.columns) == [
         'WaterLevel 118l1 0.000',
         'WaterLevel 118l1 49.443',
         'WaterLevel 118l1 98.887'
     ]
->>>>>>> 3235ced1
 
 
 def test_read_multiple_reaches(file):
@@ -187,18 +145,10 @@
 def test_read_all_reaches(file):
     q_waterlevel = QueryData("WaterLevel")
     ts = read(file, [q_waterlevel])
-<<<<<<< HEAD
-    # TODO: Should it be (110, 243)? As +4 water level structure points
-=======
     # Note that it includes 4 water level structure points
->>>>>>> 3235ced1
     assert ts.shape == (110, 247)
 
     q_discharge = QueryData("Discharge")
     ts = read(file, [q_discharge])
-<<<<<<< HEAD
-    # TODO: Should it be (110, 127)? As +2 discharge structure points
-=======
     # Note that it includes 2 discharge structure points
->>>>>>> 3235ced1
     assert ts.shape == (110, 129)