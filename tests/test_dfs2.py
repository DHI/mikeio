--- conflicted
+++ resolved
@@ -825,7 +825,7 @@
     assert "time" not in ds2.dims
 
 
-<<<<<<< HEAD
+
 def test_add_custom_block_to_dfs2(tmp_path):
     ds = mikeio.read("tests/testdata/gebco_sound.dfs2")
     fp = tmp_path / "gebco_sound_with_custom_block.dfs2"
@@ -836,8 +836,7 @@
 
     ds2 = mikeio.open(fp)
     assert ds2._dfs.FileInfo.CustomBlocks[0].Name == "M21_Misc"
-    # builder.AddCustomBlock(factory.CreateCustomBlock("M21_Misc", np.array([ 327, 0.2, -900, 10, 0, 0, 0 ], np.float32)));
-=======
+
 def test_write_read_local_coordinates(tmp_path):
     da = mikeio.DataArray(
         np.array([[1, 2, 3], [4, 5, 6]]),
@@ -877,4 +876,4 @@
     xr_da = da.to_xarray()
     assert xr_da.x[0] == pytest.approx(0.25)
     assert xr_da.y[0] == pytest.approx(0.25)
->>>>>>> b74c33bc
+   