--- conflicted
+++ resolved
@@ -761,12 +761,7 @@
 
 def test_read_single_precision():
 
-<<<<<<< HEAD
-    dfs = mikeio.open("tests/testdata/random.dfs2", dtype=np.float32)
-    ds = dfs.read(items=0)
-=======
     ds = mikeio.read("tests/testdata/random.dfs2", items=0, dtype=np.float32)
->>>>>>> aef4dc72
 
     assert len(ds) == 1
     assert ds[0].dtype == np.float32
