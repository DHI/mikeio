import numpy as np
import pandas as pd
import pytest
import mikeio
from mikeio import Mesh
from mikeio.spatial import (
    GeometryFM2D,
    GeometryFM3D,
    GeometryFMVerticalColumn,
)
from mikeio.spatial import GeometryPoint3D


def test_read_simple_3d():
    filename = "tests/testdata/basin_3d.dfsu"
    ds = mikeio.read(filename)

    assert ds.to_numpy().shape[0] == 3
    assert len(ds.items) == 3

    assert ds.items[0].name != "Z coordinate"
    assert ds.items[2].name == "W velocity"


def test_read_simple_2dv():
    filename = "tests/testdata/basin_2dv.dfsu"
    dfs = mikeio.open(filename)

    ds = dfs.read()

    assert ds.to_numpy().shape[0] == 3
    assert len(ds.items) == 3

    assert ds.items[0].name != "Z coordinate"
    assert ds.items[2].name == "W velocity"


def test_read_returns_correct_items_sigma_z():
    filename = "tests/testdata/oresund_sigma_z.dfsu"
    dfs = mikeio.open(filename)

    ds = dfs.read()

    assert len(ds) == 2
    assert ds.items[0].name == "Temperature"
    assert ds.items[1].name == "Salinity"


def test_read_top_layer():
    filename = "tests/testdata/oresund_sigma_z.dfsu"
    dfs = mikeio.open(filename)

    ds = dfs.read()  # all data in file
    dstop1 = ds.sel(layers="top")
    assert dstop1.geometry.max_nodes_per_element <= 4

    dstop2 = dfs.read(layers="top")
    assert dstop1.shape == dstop2.shape
    assert dstop1.dims == dstop2.dims
    assert isinstance(dstop1.geometry, GeometryFM2D)
    assert dstop1.geometry._type == dstop2.geometry._type
    assert np.all(dstop1.to_numpy() == dstop2.to_numpy())


def test_read_bottom_layer():
    filename = "tests/testdata/oresund_sigma_z.dfsu"
    dfs = mikeio.open(filename)

    ds = dfs.read()  # all data in file
    dsbot1 = ds.sel(layers="bottom")

    dsbot2 = dfs.read(layers="bottom")
    assert dsbot1.shape == dsbot2.shape
    assert dsbot1.dims == dsbot2.dims
    assert isinstance(dsbot1.geometry, GeometryFM2D)
    assert dsbot1.geometry._type == dsbot2.geometry._type
    assert np.all(dsbot1.to_numpy() == dsbot2.to_numpy())
    assert dsbot1.geometry.max_nodes_per_element <= 4


def test_read_single_step_bottom_layer():
    filename = "tests/testdata/oresund_sigma_z.dfsu"
    dfs = mikeio.open(filename)

    ds = dfs.read(time=-1)  # Last timestep
    ds.sel(layers="bottom")


def test_read_multiple_layers():
    filename = "tests/testdata/oresund_sigma_z.dfsu"
    dfs = mikeio.open(filename)

    ds = dfs.read()  # all data in file
    dstop1 = ds.sel(layers=[-3, -2, -1])

    dstop2 = dfs.read(layers=[-3, -2, -1])
    assert dstop1.shape == dstop2.shape
    assert dstop1.dims == dstop2.dims
    assert isinstance(dstop1.geometry, GeometryFM3D)
    assert dstop1.geometry._type == dstop2.geometry._type
    assert np.all(dstop1.to_numpy() == dstop2.to_numpy())
    assert dstop1.geometry.max_nodes_per_element >= 6


def test_read_dfsu3d_area():
    filename = "tests/testdata/oresund_sigma_z.dfsu"
    dfs = mikeio.open(filename)

    bbox = [350000, 6192000, 380000, 6198000]

    ds = dfs.read()  # all data in file
    assert ds.geometry.contains((350000, 6192000))

    dsa1 = ds.sel(area=bbox)
    assert not dsa1.geometry.contains((350000, 6192000))
    assert dsa1.geometry.n_layers > 1

    dsa2 = dfs.read(area=bbox)
    assert dsa1.shape == dsa2.shape
    assert dsa1.dims == dsa2.dims
    assert dsa1.geometry._type == dsa2.geometry._type
    assert np.all(dsa1.to_numpy() == dsa2.to_numpy())


def test_read_dfsu3d_area_single_element():
    filename = "tests/testdata/oresund_sigma_z.dfsu"
    dfs = mikeio.open(filename)

    bbox = [356000, 6144000, 357000, 6144500]
    ds = dfs.read(area=bbox)
    assert ds.geometry.geometry2d.n_elements == 1
    assert ds.geometry.n_elements == 4

    ds = dfs.read(area=bbox, layers="top")
    assert isinstance(ds.geometry, GeometryPoint3D)
    assert ds.dims == ("time",)

    ds = dfs.read(area=bbox, layers="top", time=0)
    assert isinstance(ds.geometry, GeometryPoint3D)
    assert len(ds.dims) == 0


def test_read_dfsu3d_area_empty_fails():
    filename = "tests/testdata/oresund_sigma_z.dfsu"
    dfs = mikeio.open(filename)

    bbox = [350000, 6192000, 350001, 6192001]
    with pytest.raises(ValueError, match="No elements in selection"):
        dfs.read(area=bbox)


def test_read_dfsu3d_column():
    filename = "tests/testdata/oresund_sigma_z.dfsu"
    dfs = mikeio.open(filename)

    (x, y) = (333934.1, 6158101.5)

    ds = dfs.read()  # all data in file
    dscol1 = ds.sel(x=x, y=y)
    assert isinstance(dscol1.geometry, GeometryFMVerticalColumn)
    assert dscol1.geometry.n_layers == 4
    assert dscol1.geometry.n_elements == 4
    assert dscol1.geometry.n_nodes == 5 * 3
    assert dscol1._zn.shape == (ds.n_timesteps, 5 * 3)

    dscol2 = dfs.read(x=x, y=y)
    assert isinstance(dscol2.geometry, GeometryFMVerticalColumn)
    assert dscol1.shape == dscol2.shape
    assert dscol1.dims == dscol2.dims
    assert dscol1.geometry._type == dscol2.geometry._type
    assert np.all(dscol1.to_numpy() == dscol2.to_numpy())
    assert dscol2._zn.shape == (ds.n_timesteps, 5 * 3)


def test_flip_column_upside_down():
    filename = "tests/testdata/oresund_sigma_z.dfsu"
    dfs = mikeio.open(filename)

    (x, y) = (333934.1, 6158101.5)

    ds = dfs.read()  # all data in file
    dscol = ds.sel(x=x, y=y)
    assert dscol.geometry.element_coordinates[0, 2] == pytest.approx(-7.0)
    assert dscol.isel(time=-1).Temperature.values[0] == pytest.approx(17.460058)

    idx = list(reversed(range(dscol.n_elements)))

    dscol_ud = dscol.isel(element=idx)

    assert dscol_ud.geometry.element_coordinates[-1, 2] == pytest.approx(-7.0)
    assert dscol_ud.isel(time=-1).Temperature.values[-1] == pytest.approx(17.460058)


def test_read_dfsu3d_column_save(tmp_path):
    filename = "tests/testdata/oresund_sigma_z.dfsu"
    dfs = mikeio.open(filename)
    assert dfs.geometry.n_sigma_layers == 4
    assert dfs.geometry.n_z_layers == 5

    (x, y) = (333934.1, 6158101.5)

    ds = dfs.read(x=x, y=y)  # all data in file
    assert isinstance(ds.geometry, GeometryFMVerticalColumn)
    assert ds.geometry.n_sigma_layers == 4
    assert ds.geometry.n_z_layers == 0
    fp = tmp_path / "new_column.dfsu"
    ds.to_dfs(fp)

    (x, y) = (347698.5188405, 6221233.34815)

    ds = dfs.read(x=x, y=y)  # all data in file
    assert isinstance(ds.geometry, GeometryFMVerticalColumn)
    assert ds.geometry.n_layers == 8
    assert ds.geometry.n_sigma_layers == 4
    assert ds.geometry.n_z_layers == 4
    fp = tmp_path / "new_column_2.dfsu"
    ds.to_dfs(fp)


def test_read_dfsu3d_columns_sigma_only():
    dfs = mikeio.open("tests/testdata/basin_3d.dfsu")
    dscol = dfs.read(x=500, y=50)
    assert isinstance(dscol.geometry, GeometryFMVerticalColumn)
    assert dscol.n_elements == 10
    assert dscol.n_items == dfs.n_items
    assert dscol["U velocity"].isel(time=-1)[-1].values == pytest.approx(0.363413)

    dscol2 = dfs.read().sel(x=500, y=50)
    assert dscol.shape == dscol2.shape


def test_read_dfsu3d_columns_sigma_only_save(tmp_path):
    dfs = mikeio.open("tests/testdata/basin_3d.dfsu")
    assert dfs.geometry.n_sigma_layers == 10
    assert dfs.geometry.n_z_layers == 0
    dscol = dfs.read(x=500, y=50)
    assert dscol.geometry.n_sigma_layers == 10
    assert dscol.geometry.n_z_layers == 0
    fp = tmp_path / "new_column.dfsu"
    dscol.to_dfs(fp)


def test_read_dfsu3d_xyz():
    filename = "tests/testdata/oresund_sigma_z.dfsu"
    dfs = mikeio.open(filename)

    (x, y, z) = (333934.1, 6158101.5, -5)

    ds = dfs.read()  # all data in file
    dspt1 = ds.sel(x=x, y=y, z=z)
    assert isinstance(dspt1.geometry, GeometryPoint3D)
    assert dspt1.geometry.projection == ds.geometry.projection

    dspt2 = dfs.read(x=x, y=y, z=z)
    assert isinstance(dspt2.geometry, GeometryPoint3D)
    assert dspt1.shape == dspt2.shape
    assert dspt1.dims == dspt2.dims
    assert np.all(dspt1.to_numpy() == dspt2.to_numpy())

    dspt3 = dfs.read(time=-1, x=x, y=y, z=z)
    assert dspt3.dims == ()
    assert dspt3[0].values == dspt1[0].values[-1]
    # 20.531237


def test_read_dfsu3d_xyz_to_xarray():
    filename = "tests/testdata/oresund_sigma_z.dfsu"
    dfs = mikeio.open(filename)

    (x, y, z) = (333934.1, 6158101.5, -5)

    ds = dfs.read()  # all data in file
    dspt1 = ds.sel(x=x, y=y, z=z)

    xr_ds = dspt1.to_xarray()
    assert float(xr_ds.x) == pytest.approx(x)
    assert float(xr_ds.y) == pytest.approx(y)
    assert float(xr_ds.z) == pytest.approx(z)


def test_read_column_select_single_time_plot():
    filename = "tests/testdata/oresund_sigma_z.dfsu"
    dfs = mikeio.open(filename)

    x, y = 333934.1, 6158101.5

    dsp = dfs.read(x=x, y=y)
    sal_prof = dsp.Salinity.isel(time=0)
    sal_prof.plot()
    sal_prof.plot.line()


def test_read_column_interp_time_and_select_time():
    filename = "tests/testdata/oresund_sigma_z.dfsu"
    dfs = mikeio.open(filename)

    x, y = 333934.1, 6158101.5

    dscol = dfs.read(x=x, y=y)
    dscol_t = dscol.isel(time=0)

    assert "time" not in dscol_t.dims

    dscol_et = dscol.sel(time=dfs.end_time)

    assert "time" not in dscol_et.dims

    ds_15m = dscol.interp_time(dt=900)

    da = ds_15m.Salinity

    salinity_it = da.isel(time=0)  # single time-step
    assert salinity_it.n_timesteps == 1

    salinity_st = da.sel(time="1997-09-15 23:00")  # single time-step
    assert salinity_st.n_timesteps == 1

    with pytest.raises(KeyError):
        # not in time
        da.sel(time="1997-09-15 00:00")


def test_number_of_nodes_and_elements_sigma_z():
    filename = "tests/testdata/oresund_sigma_z.dfsu"
    dfs = mikeio.open(filename)

    assert dfs.geometry.n_elements == 17118
    assert dfs.geometry.n_nodes == 12042


def test_read_and_select_single_element_dfsu_3d():

    filename = "tests/testdata/basin_3d.dfsu"
    dfs = mikeio.open(filename)

    ds = dfs.read()

    selds = ds.isel(idx=1739, axis=1)

    assert selds[0].shape == (3,)


def test_n_layers():

    filename = "tests/testdata/basin_3d.dfsu"
    dfs = mikeio.open(filename)
    assert dfs.n_layers == 10

    filename = "tests/testdata/oresund_sigma_z.dfsu"
    dfs = mikeio.open(filename)
    assert dfs.n_layers == 9

    filename = "tests/testdata/oresund_vertical_slice.dfsu"
    dfs = mikeio.open(filename)
    assert dfs.n_layers == 9

    filename = "tests/testdata/HD2D.dfsu"
    dfs = mikeio.open(filename)
    assert not hasattr(dfs, "n_layers")


def test_n_sigma_layers():

    filename = "tests/testdata/basin_3d.dfsu"
    dfs = mikeio.open(filename)
    assert dfs.n_sigma_layers == 10

    filename = "tests/testdata/oresund_sigma_z.dfsu"
    dfs = mikeio.open(filename)
    assert dfs.n_sigma_layers == 4

    filename = "tests/testdata/oresund_vertical_slice.dfsu"
    dfs = mikeio.open(filename)
    assert dfs.n_sigma_layers == 4

    filename = "tests/testdata/HD2D.dfsu"
    dfs = mikeio.open(filename)
    assert not hasattr(dfs, "n_sigma_layers")


def test_n_z_layers():

    filename = "tests/testdata/basin_3d.dfsu"
    dfs = mikeio.open(filename)
    assert dfs.n_z_layers == 0

    filename = "tests/testdata/oresund_sigma_z.dfsu"
    dfs = mikeio.open(filename)
    assert dfs.n_z_layers == 5

    filename = "tests/testdata/oresund_vertical_slice.dfsu"
    dfs = mikeio.open(filename)
    assert dfs.n_z_layers == 5

    filename = "tests/testdata/HD2D.dfsu"
    dfs = mikeio.open(filename)
    assert not hasattr(dfs, "n_z_layers")


def test_boundary_codes():

    filename = "tests/testdata/basin_3d.dfsu"
    dfs = mikeio.open(filename)
    assert len(dfs.geometry.boundary_codes) == 1

    filename = "tests/testdata/oresund_sigma_z.dfsu"
    dfs = mikeio.open(filename)

    assert len(dfs.geometry.boundary_codes) == 3


def test_top_elements():
    filename = "tests/testdata/basin_3d.dfsu"
    dfs = mikeio.open(filename)
    assert len(dfs.geometry.top_elements) == 174
    assert 39 in dfs.geometry.top_elements
    assert 0 not in dfs.geometry.top_elements
    assert (dfs.geometry.n_elements - 1) in dfs.geometry.top_elements

    filename = "tests/testdata/oresund_sigma_z.dfsu"
    dfs = mikeio.open(filename)
    assert len(dfs.geometry.top_elements) == 3700
    assert 16 in dfs.geometry.top_elements
    assert (dfs.geometry.n_elements - 1) in dfs.geometry.top_elements

    filename = "tests/testdata/oresund_vertical_slice.dfsu"
    dfs = mikeio.open(filename)
    assert len(dfs.geometry.top_elements) == 99
    assert 19 in dfs.geometry.top_elements
    assert (dfs.geometry.n_elements - 1) in dfs.geometry.top_elements

    filename = "tests/testdata/HD2D.dfsu"
    dfs = mikeio.open(filename)
    assert not hasattr(dfs, "top_elements")


def test_top_elements_subset():
    filename = "tests/testdata/oresund_sigma_z.dfsu"
    g3d = mikeio.open(filename).geometry
    g2d = g3d.geometry2d

    area = [356000, 6144000, 359000, 6146000]
    idx2d = g2d.find_index(area=area)
    assert len(idx2d) == 6
    assert 3408 in idx2d

    idx3d = g3d.find_index(area=area)
    subg = g3d.isel(idx3d)

    assert len(subg.top_elements) == 6


def test_bottom_elements():
    filename = "tests/testdata/basin_3d.dfsu"
    dfs = mikeio.open(filename)
    assert len(dfs.geometry.bottom_elements) == 174
    assert dfs.geometry.bottom_elements[3] == 30

    filename = "tests/testdata/oresund_sigma_z.dfsu"
    dfs = mikeio.open(filename)
    assert len(dfs.geometry.bottom_elements) == 3700
    assert dfs.geometry.bottom_elements[3] == 13

    filename = "tests/testdata/oresund_vertical_slice.dfsu"
    dfs = mikeio.open(filename)
    assert len(dfs.geometry.bottom_elements) == 99
    assert dfs.geometry.bottom_elements[3] == 15

    filename = "tests/testdata/HD2D.dfsu"
    dfs = mikeio.open(filename)
    assert not hasattr(dfs, "bottom_elements")


def test_n_layers_per_column():
    filename = "tests/testdata/basin_3d.dfsu"
    dfs = mikeio.open(filename)
    assert len(dfs.geometry.n_layers_per_column) == 174
    assert dfs.geometry.n_layers_per_column[3] == 10

    filename = "tests/testdata/oresund_sigma_z.dfsu"
    dfs = mikeio.open(filename)
    assert len(dfs.geometry.n_layers_per_column) == 3700
    assert dfs.geometry.n_layers_per_column[3] == 4
    assert max(dfs.geometry.n_layers_per_column) == dfs.geometry.n_layers

    filename = "tests/testdata/oresund_vertical_slice.dfsu"
    dfs = mikeio.open(filename)
    assert len(dfs.geometry.n_layers_per_column) == 99
    assert dfs.geometry.n_layers_per_column[3] == 5

    filename = "tests/testdata/HD2D.dfsu"
    dfs = mikeio.open(filename)
    assert not hasattr(dfs, "n_layers_per_column")


# def test_get_layer_elements():
#     filename = "tests/testdata/oresund_sigma_z.dfsu"
#     dfs = mikeio.open(filename)

#     elem_ids = dfs.get_layer_elements(-1)
#     assert np.all(elem_ids == dfs.top_elements)

#     elem_ids = dfs.get_layer_elements(-2)
#     assert elem_ids[5] == 23

#     elem_ids = dfs.get_layer_elements(0)
#     assert elem_ids[5] == 8638
#     assert len(elem_ids) == 10

#     elem_ids = dfs.get_layer_elements([0, 2])
#     assert len(elem_ids) == 197

#     with pytest.raises(Exception):
#         elem_ids = dfs.get_layer_elements(11)


def test_write_from_dfsu3D(tmp_path):

    sourcefilename = "tests/testdata/basin_3d.dfsu"
    fp = tmp_path / "basin_3d.dfsu"
    dfs = mikeio.open(sourcefilename)

    ds = dfs.read(items=[0, 1])

    ds.to_dfs(fp)

    assert fp.exists()


def test_extract_top_layer_to_2d(tmp_path):
    filename = "tests/testdata/oresund_sigma_z.dfsu"

    dfs = mikeio.open(filename)

    ds = dfs.read(layers="top")

    fp = tmp_path / "toplayer.dfsu"
    ds.to_dfs(fp)

    newdfs = mikeio.open(fp)

    assert newdfs.geometry.is_2d


def test_modify_values_in_layer(tmp_path):

    ds = mikeio.read("tests/testdata/oresund_sigma_z.dfsu")
    selected_layer = 6  # Zero-based indexing!
    layer_elem_ids = ds.geometry.get_layer_elements(selected_layer)

    ds.Salinity[:, layer_elem_ids] = 35.0  # Set values

    fp = tmp_path / "oresund_modified.dfsu"

    ds.to_dfs(fp)

    ds_sel_layer = mikeio.read(fp, layers=selected_layer)
    assert np.all(np.isclose(ds_sel_layer.Salinity.to_numpy(), 35.0))


def test_to_mesh_3d(tmp_path):

    filename = "tests/testdata/oresund_sigma_z.dfsu"

    dfs = mikeio.open(filename)

    fp = tmp_path / "oresund_from_dfs.mesh"
    dfs.geometry.to_mesh(fp)
    assert fp.exists()
    Mesh(fp)

    fp = tmp_path / "oresund_from_geometry.mesh"
    dfs.geometry.to_mesh(fp)
    assert fp.exists()
    Mesh(fp)


def test_extract_surface_elevation_from_3d():

    dfs = mikeio.open("tests/testdata/oresund_sigma_z.dfsu")
    n_top1 = len(dfs.geometry.top_elements)

    da = dfs.extract_surface_elevation_from_3d()

    assert da.geometry.n_elements == n_top1


def test_dataset_write_dfsu3d(tmp_path):

    fp = tmp_path / "oresund_sigma_z.dfsu"
    ds = mikeio.read("tests/testdata/oresund_sigma_z.dfsu", time=[0, 1])
    ds.to_dfs(fp)

    ds2 = mikeio.read(fp)
    assert ds2.n_timesteps == 2


def test_dataset_write_dfsu3d_max(tmp_path):

    fp = tmp_path / "oresund_sigma_z.dfsu"
    ds = mikeio.read("tests/testdata/oresund_sigma_z.dfsu")
    assert ds._zn is not None
    ds_max = ds.max("time")
    assert ds_max._zn is not None
    ds_max.to_dfs(fp)

    ds2 = mikeio.read(fp)
    assert ds2.n_timesteps == 1
    assert ds2.geometry.is_layered


def test_read_wildcard_items():
    dfs = mikeio.open("tests/testdata/oresund_sigma_z.dfsu")
    assert dfs.items[1].name == "Salinity"

    ds = dfs.read(items="Sal*")
    assert ds.items[0].name == "Salinity"
    assert ds.n_items == 1


def test_append_dfsu_3d(tmp_path):
    ds = mikeio.read("tests/testdata/oresund_sigma_z.dfsu", time=[0])
    assert ds.timestep == pytest.approx(10800)
    ds2 = mikeio.read("tests/testdata/oresund_sigma_z.dfsu", time=[1])
    new_filename = tmp_path / "appended.dfsu"
    ds.to_dfs(new_filename)
    dfs = mikeio.open(new_filename)
    assert dfs.timestep == pytest.approx(10800)
    assert dfs.n_timesteps == 1
    dfs.append(ds2)
    assert dfs.n_timesteps == 2
    assert dfs.time[-1] == ds2.time[-1]

    # verify that the new file can be read
    ds3 = mikeio.read(new_filename)
    assert ds3.n_timesteps == 2
    assert ds3.time[-1] == ds2.time[-1]

def test_read_elements_3d():
    ds = mikeio.read("tests/testdata/oresund_sigma_z.dfsu", elements=[0, 10])
    assert ds.geometry.element_coordinates[0][0] == pytest.approx(354020.46382194717)
    assert ds.Salinity.to_numpy()[0, 0] == pytest.approx(23.18906021118164)

    ds2 = mikeio.read("tests/testdata/oresund_sigma_z.dfsu", elements=[10, 0])
    assert ds2.geometry.element_coordinates[1][0] == pytest.approx(354020.46382194717)
    assert ds2.Salinity.to_numpy()[0, 1] == pytest.approx(23.18906021118164)
<<<<<<< HEAD


def test_write_3d_non_equidistant(tmp_path):
    sourcefilename = "tests/testdata/basin_3d.dfsu"
    fp = tmp_path / "simple.dfsu"
    ds = mikeio.read(sourcefilename)

    # manipulate time
    ds.time = pd.DatetimeIndex(["2000-01-01", "2000-01-02", "2000-01-10"])

    assert not ds.is_equidistant

    ds.to_dfs(fp)

    ds2 = mikeio.read(fp)

    assert all(ds.time == ds2.time)
    assert not ds2.is_equidistant

    dfs = mikeio.open(fp)

    # it is not possible to get all time without reading the entire file
    with pytest.raises(NotImplementedError):
        dfs.time

    # but getting the end time is not that expensive
    assert dfs.end_time == pd.Timestamp("2000-01-10")
=======
>>>>>>> 8c1a3f48
<|MERGE_RESOLUTION|>--- conflicted
+++ resolved
@@ -644,7 +644,6 @@
     ds2 = mikeio.read("tests/testdata/oresund_sigma_z.dfsu", elements=[10, 0])
     assert ds2.geometry.element_coordinates[1][0] == pytest.approx(354020.46382194717)
     assert ds2.Salinity.to_numpy()[0, 1] == pytest.approx(23.18906021118164)
-<<<<<<< HEAD
 
 
 def test_write_3d_non_equidistant(tmp_path):
@@ -672,5 +671,3 @@
 
     # but getting the end time is not that expensive
     assert dfs.end_time == pd.Timestamp("2000-01-10")
-=======
->>>>>>> 8c1a3f48
