--- conflicted
+++ resolved
@@ -7,11 +7,8 @@
     name="mikeio",
     version="0.7.dev1",
     install_requires=[
-<<<<<<< HEAD
+
         "mikecore==0.1.2b2",  # TODO remove version
-=======
-        "mikecore==0.1.2b1",  # TODO remove version
->>>>>>> b6083f4f
         "numpy",
         "pandas",
         "scipy",
