--- conflicted
+++ resolved
@@ -6,11 +6,7 @@
 setuptools.setup(
     name="mikeio",
     version="0.5.2",
-<<<<<<< HEAD
-    install_requires=["pythonnet", "numpy", "pandas", "matplotlib", "pyyaml"],
-=======
-    install_requires=["pythonnet", "numpy", "pandas"],
->>>>>>> d4a6e875
+    install_requires=["pythonnet", "numpy", "pandas", "pyyaml"],
     extras_require={
         "dev": [
             "pytest",
