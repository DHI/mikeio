--- conflicted
+++ resolved
@@ -5,15 +5,9 @@
 
 setuptools.setup(
     name="mikeio",
-<<<<<<< HEAD
-    version="1.0.a0",
-    install_requires=[
-        "mikecore>=0.2.0",  #
-=======
     version="1.0.dev0",
     install_requires=[
-        "mikecore",
->>>>>>> 7f8a9e6f
+        "mikecore>=0.2.0",
         "numpy>=1.15.0.",  # first version with numpy.quantile
         "pandas>1.0",
         "scipy>1.0",
