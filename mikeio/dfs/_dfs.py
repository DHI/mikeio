--- conflicted
+++ resolved
@@ -2,11 +2,7 @@
 import warnings
 from abc import abstractmethod
 from datetime import datetime
-<<<<<<< HEAD
-from typing import List, Optional, Tuple, Union, Sequence
-=======
-from typing import Iterable, List, Optional, Tuple, Sequence
->>>>>>> 61cff247
+from typing import List, Optional, Tuple, Sequence
 import numpy as np
 import pandas as pd
 from tqdm import tqdm, trange
