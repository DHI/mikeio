--- conflicted
+++ resolved
@@ -1,11 +1,7 @@
 from __future__ import annotations
 from copy import deepcopy
 from pathlib import Path
-<<<<<<< HEAD
-from typing import Any, List, Literal, Mapping, Tuple
-=======
-from typing import Any, Literal
->>>>>>> 10f98ff1
+from typing import Any, Literal, Mapping
 from collections.abc import Sequence
 
 import numpy as np
@@ -37,7 +33,7 @@
     title: str = "",
     custom_blocks: Mapping[str, np.ndarray] | None = None,
 ) -> None:
-    """Write a dfs2 file
+    """Write a dfs2 file.
 
     Parameters
     ----------
@@ -49,8 +45,8 @@
         Title of the file
     custom_blocks: dict, optional
         Custom blocks to add to the file
+
     """
-
     dfs = _write_dfs2_header(filename, ds, title, custom_blocks=custom_blocks)
     write_dfs_data(dfs=dfs, ds=ds, n_spatial_dims=2)
 
