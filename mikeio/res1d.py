--- conflicted
+++ resolved
@@ -18,24 +18,16 @@
 
 
 def mike1d_quantities():
-<<<<<<< HEAD
-    """ List all possible Mike1D quantities."""
-    return [quantity for quantity in Enum.GetNames(clr.GetClrType(PredefinedQuantity))]
-
-
-def read(file_path, queries=None):
-    """ Read all or queried data in res1d file to a pandas DataFrame."""
-=======
     """
     Returns all predefined Mike1D quantities.
     Useful for knowing what quantity string to query.
     """
-    return [q for q in Enum.GetNames(clr.GetClrType(PredefinedQuantity))]
-
-
-def read(file_path):
-    """ Read all data in res1d file to a pandas DataFrame."""
->>>>>>> a9914c75
+    return [quantity for quantity in Enum.GetNames(clr.GetClrType(PredefinedQuantity))]
+
+
+def read(file_path, queries=None):
+    """ Read all or queried data in res1d file to a pandas DataFrame."""
+
     res1d = Res1D(file_path)
 
     if queries is not None:
