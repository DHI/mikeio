--- conflicted
+++ resolved
@@ -4,21 +4,8 @@
 from DHI.Generic.MikeZero.DFS.dfs123 import Dfs2Builder
 from DHI.Projections import Cartography
 
-<<<<<<< HEAD
-from .dutil import get_item_info, get_valid_items_and_timesteps
-from .dataset import Dataset
-from .dotnet import (
-    to_numpy,
-    to_dotnet_float_array,
-    to_dotnet_datetime,
-    from_dotnet_datetime,
-)
-from .eum import ItemInfo
-from .helpers import safe_length
-from .dfs import Dfs123
-=======
+
 from .dfs import _Dfs123
->>>>>>> a51baba7
 
 
 class Dfs2(_Dfs123):
