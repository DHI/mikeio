from copy import deepcopy
import os
import numpy as np
import warnings
from mikecore.eum import eumUnit, eumQuantity
from mikecore.DfsFile import DfsSimpleType, DfsFile
from mikecore.DfsFileFactory import DfsFileFactory
from mikecore.DfsFactory import DfsBuilder, DfsFactory
from mikecore.Projections import Cartography
import pandas as pd
from tqdm import tqdm

from . import __dfs_version__
from .dfs import _Dfs123
from .dataset import Dataset
from .eum import TimeStepUnit
from .spatial.grid_geometry import Grid2D
from .dfsutil import _valid_item_numbers, _valid_timesteps, _get_item_info


def write_dfs2(filename: str, ds: Dataset, title="") -> None:
    dfs = _write_dfs2_header(filename, ds, title)
    _write_dfs2_data(dfs, ds)


def _write_dfs2_header(filename, ds: Dataset, title="") -> DfsFile:
    builder = DfsBuilder.Create(title, "mikeio", __dfs_version__)
    builder.SetDataType(0)

    geometry: Grid2D = ds.geometry

    if (
        geometry._shift_origin_on_write
        and not geometry._is_rotated
        and not geometry.is_spectral
    ):
        geometry = deepcopy(ds.geometry)
        geometry._shift_x0y0_to_origin()

    factory = DfsFactory()
    _write_dfs2_spatial_axis(builder, factory, geometry)
    proj = geometry.projection_string
    origin = geometry.origin
    orient = geometry.orientation

    if geometry.is_geo:
        proj = factory.CreateProjectionGeoOrigin(proj, *origin, orient)
    else:
        cart: Cartography = Cartography.CreateProjOrigin(proj, *origin, orient)
        proj = factory.CreateProjectionGeoOrigin(
            wktProjectionString=geometry.projection,
            lon0=cart.LonOrigin,
            lat0=cart.LatOrigin,
            orientation=cart.Orientation,
        )

    builder.SetGeographicalProjection(proj)

    timestep_unit = TimeStepUnit.SECOND
    dt = ds.timestep or 1.0  # It can not be None
    if ds.is_equidistant:
        time_axis = factory.CreateTemporalEqCalendarAxis(
            timestep_unit, ds.time[0], 0, dt
        )
    else:
        time_axis = factory.CreateTemporalNonEqCalendarAxis(timestep_unit, ds.time[0])
    builder.SetTemporalAxis(time_axis)

    for item in ds.items:
        builder.AddCreateDynamicItem(
            item.name,
            eumQuantity.Create(item.type, item.unit),
            DfsSimpleType.Float,
            item.data_value_type,
        )

    try:
        builder.CreateFile(filename)
    except IOError:
        print("cannot create dfs file: ", filename)

    return builder.GetFile()


def _write_dfs2_spatial_axis(builder, factory, geometry):
    builder.SetSpatialAxis(
        factory.CreateAxisEqD2(
            eumUnit.eumUmeter,
            geometry._nx,
            geometry._x0,
            geometry._dx,
            geometry._ny,
            geometry._y0,
            geometry._dy,
        )
    )


def _write_dfs2_data(dfs: DfsFile, ds: Dataset) -> None:

    deletevalue = dfs.FileInfo.DeleteValueFloat  # ds.deletevalue
    t_rel = 0
    for i in range(ds.n_timesteps):
        for item in range(ds.n_items):

            if "time" not in ds.dims:
                d = ds[item].values
            else:
                d = ds[item].values[i]
            d = d.copy()  # to avoid modifying the input
            d[np.isnan(d)] = deletevalue

            d = d.reshape(ds.shape[-2:])  # spatial axes
            darray = d.flatten()

            if not ds.is_equidistant:
                t_rel = (ds.time[i] - ds.time[0]).total_seconds()

            dfs.WriteItemTimeStepNext(t_rel, darray.astype(np.float32))

    dfs.Close()


class Dfs2(_Dfs123):

    _ndim = 2

    def __init__(self, filename=None, type="horizontal"):
        super(Dfs2, self).__init__(filename)

        self._dx = None
        self._dy = None
        self._nx = None
        self._ny = None
        self._x0 = 0
        self._y0 = 0
        self.geometry = None

        if filename:
            self._read_dfs2_header()
            is_spectral = type == "spectral"

            if self._projstr == "LONG/LAT":
                if np.abs(self._orientation) < 1e-6:
                    origin = self._longitude, self._latitude
                    self.geometry = Grid2D(
                        dx=self._dx,
                        dy=self._dy,
                        nx=self._nx,
                        ny=self._ny,
                        x0=self._x0,
                        y0=self._y0,
                        origin=origin,
                        projection=self._projstr,
                        is_spectral=is_spectral,
                    )
                else:
                    raise ValueError(
                        "LONG/LAT with non-zero orientation is not supported"
                    )
            else:
                lon, lat = self._longitude, self._latitude
                cart = Cartography.CreateGeoOrigin(
                    projectionString=self._projstr,
                    lonOrigin=self._longitude,
                    latOrigin=self._latitude,
                    orientation=self._orientation,
                )
                origin_projected = np.round(cart.Geo2Proj(lon, lat), 7)
                orientation_projected = cart.OrientationProj

                self.geometry = Grid2D(
                    dx=self._dx,
                    dy=self._dy,
                    nx=self._nx,
                    ny=self._ny,
                    x0=self._x0,
                    y0=self._y0,
                    orientation=orientation_projected,
                    origin=origin_projected,
                    projection=self._projstr,
                    is_spectral=is_spectral,
                )

    def __repr__(self):
        out = ["<mikeio.Dfs2>"]

        if os.path.isfile(self._filename):
            out.append(f"dx: {self.dx:.5f}")
            out.append(f"dy: {self.dy:.5f}")

            if self._n_items is not None:
                if self._n_items < 10:
                    out.append("items:")
                    for i, item in enumerate(self.items):
                        out.append(f"  {i}:  {item}")
                else:
                    out.append(f"number of items: {self._n_items}")

                if self._n_timesteps == 1:
                    out.append("time: time-invariant file (1 step)")
                else:
                    out.append(f"time: {self._n_timesteps} steps")
                    out.append(f"start time: {self._start_time}")

        return str.join("\n", out)

    def _read_dfs2_header(self):
        if not os.path.isfile(self._filename):
            raise Exception(f"file {self._filename} does not exist!")

        self._dfs = DfsFileFactory.Dfs2FileOpen(self._filename)
        self._source = self._dfs
        self._x0 = self._dfs.SpatialAxis.X0
        self._y0 = self._dfs.SpatialAxis.Y0
        self._dx = self._dfs.SpatialAxis.Dx
        self._dy = self._dfs.SpatialAxis.Dy
        self._nx = self._dfs.SpatialAxis.XCount
        self._ny = self._dfs.SpatialAxis.YCount
        if self._dfs.FileInfo.TimeAxis.TimeAxisType == 4:
            self._is_equidistant = False

        self._read_header()

    def read(
<<<<<<< HEAD
        self,
        *,
        items=None,
        time=None,
        area=None,
        time_steps=None,
        keepdims=False,
        dtype=np.float32,
=======
        self, *, items=None, time=None, area=None, keepdims=False, time_steps=None
>>>>>>> 38822b4a
    ) -> Dataset:
        """
        Read data from a dfs2 file

        Parameters
        ---------
        items: list[int] or list[str], optional
            Read only selected items, by number (0-based), or by name
        time: int, str, datetime, pd.TimeStamp, sequence, slice or pd.DatetimeIndex, optional
            Read only selected time steps, by default None (=all)
        keepdims: bool, optional
            When reading a single time step only, should the time-dimension be kept
            in the returned Dataset? by default: False
        area: array[float], optional
            Read only data inside (horizontal) area given as a
            bounding box (tuple with left, lower, right, upper) coordinates

        Returns
        -------
        Dataset
        """
        if time_steps is not None:
            warnings.warn(
                FutureWarning(
                    "time_steps have been renamed to time, and will be removed in a future release"
                )
            )
            time = time_steps

        self._open()

        item_numbers = _valid_item_numbers(self._dfs.ItemInfo, items)
        n_items = len(item_numbers)
        items = _get_item_info(self._dfs.ItemInfo, item_numbers)

        single_time_selected, time_steps = _valid_timesteps(self._dfs.FileInfo, time)
        nt = len(time_steps) if not single_time_selected else 1

        if area is not None:
            take_subset = True
            ii, jj = self.geometry.find_index(area=area)
            shape = (nt, len(jj), len(ii))
            geometry = self.geometry._index_to_Grid2D(ii, jj)
        else:
            take_subset = False
            shape = (nt, self._ny, self._nx)
            geometry = self.geometry

        if single_time_selected and not keepdims:
            shape = shape[1:]

        data_list = [np.ndarray(shape=shape, dtype=dtype) for item in range(n_items)]

        t_seconds = np.zeros(len(time_steps))

        for i, it in enumerate(tqdm(time_steps, disable=not self.show_progress)):
            for item in range(n_items):

                itemdata = self._dfs.ReadItemTimeStep(item_numbers[item] + 1, int(it))
                d = itemdata.Data

                d[d == self.deletevalue] = np.nan
                d = d.reshape(self._ny, self._nx)

                if take_subset:
                    d = np.take(np.take(d, jj, axis=0), ii, axis=-1)

                if single_time_selected and not keepdims:
                    data_list[item] = d
                else:
                    data_list[item][i] = d

            t_seconds[i] = itemdata.Time

        self._dfs.Close()

        time = pd.to_datetime(t_seconds, unit="s", origin=self.start_time)
        return Dataset(
            data_list, time=time, items=items, geometry=geometry, validate=False
        )

    def find_nearest_elements(
        self,
        lon,
        lat,
    ):
        warnings.warn(
            "find_nearest_elements is deprecated, use .geometry.find_index instead",
            FutureWarning,
        )
        projection = self._dfs.FileInfo.Projection
        axis = self._dfs.SpatialAxis
        cart = Cartography(
            projection.WKTString,
            projection.Longitude,
            projection.Latitude,
            projection.Orientation,
        )

        xx, yy = cart.Geo2Xy(lon, lat)

        j = int(xx / axis.Dx + 0.5)
        k = axis.YCount - int(yy / axis.Dy + 0.5) - 1

        j = min(max(0, j), axis.XCount - 1)
        k = min(max(0, k), axis.YCount - 1)

        return k, j

    def _open(self):
        self._dfs = DfsFileFactory.Dfs2FileOpen(self._filename)
        self._source = self._dfs

    def write(
        self,
        filename,
        data,
        start_time=None,
        dt=None,
        datetimes=None,
        items=None,
        dx=None,
        dy=None,
        coordinate=None,
        title=None,
        keep_open=False,
    ):
        """
        Create a dfs2 file

        Parameters
        ----------

        filename: str
            Location to write the dfs2 file
        data: list[np.array] or Dataset
            list of matrices, one for each item. Matrix dimension: time, y, x
        start_time: datetime, optional, deprecated
            start date of type datetime.
        dt: float, optional
            The time step in seconds.
        datetimes: datetime, optional, deprecated
            The list of datetimes for the case of non-equisstant Timeaxis.
        items: list[ItemInfo], optional
            List of ItemInfo corresponding to a variable types (ie. Water Level).
        dx: float, optional
            length of each grid in the x direction (projection units)
        dy: float, optional
            length of each grid in the y direction (projection units)
        coordinate:
            list of [projection, origin_x, origin_y, orientation]
            e.g. ['LONG/LAT', 12.4387, 55.2257, 327]
        title: str, optional
            title of the dfs2 file. Default is blank.
        keep_open: bool, optional
            Keep file open for appending
        """

        if start_time:
            warnings.warn(
                "setting start_time is deprecated, please supply data in the form of a Dataset",
                FutureWarning,
            )

        if datetimes:
            warnings.warn(
                "setting datetimes is deprecated, please supply data in the form of a Dataset",
                FutureWarning,
            )

        if items:
            warnings.warn(
                "setting items is deprecated, please supply data in the form of a Dataset",
                FutureWarning,
            )

        if isinstance(data, list):
            warnings.warn(
                "supplying data as a list of numpy arrays is deprecated, please supply data in the form of a Dataset",
                FutureWarning,
            )

        filename = str(filename)

        self._builder = DfsBuilder.Create(title, "mikeio", __dfs_version__)
        if not self._dx:
            self._dx = 1
        if dx:
            self._dx = dx

        if not self._dy:
            self._dy = 1
        if dy:
            self._dy = dy

        self._write(
            filename,
            data,
            start_time,
            dt,
            datetimes,
            items,
            coordinate,
            title,
            keep_open,
        )

        if keep_open:
            return self

    def _set_spatial_axis(self):
        self._builder.SetSpatialAxis(
            self._factory.CreateAxisEqD2(
                eumUnit.eumUmeter,
                self._nx,
                self._x0,
                self._dx,
                self._ny,
                self._y0,
                self._dy,
            )
        )

    @property
    def x0(self):
        """Start point of x values (often 0)"""
        return self._x0

    @property
    def y0(self):
        """Start point of y values (often 0)"""
        return self._y0

    @property
    def dx(self):
        """Step size in x direction"""
        return self._dx

    @property
    def dy(self):
        """Step size in y direction"""
        return self._dy

    @property
    def shape(self):
        """Tuple with number of values in the t-, y-, x-direction"""
        return (self._n_timesteps, self._ny, self._nx)

    @property
    def nx(self):
        """Number of values in the x-direction"""
        return self._nx

    @property
    def ny(self):
        """Number of values in the y-direction"""
        return self._ny

    @property
    def is_geo(self):
        """Are coordinates geographical (LONG/LAT)?"""
        return self._projstr == "LONG/LAT"

    def plot(
        self,
        z,
        *,
        title=None,
        label=None,
        cmap=None,
        figsize=None,
        ax=None,
    ):

        warnings.warn(
            "Dfs2.plot() is deprecated, use DataArray.plot() instead",
            FutureWarning,
        )

        import matplotlib.pyplot as plt
        import matplotlib.cm as cm

        if len(z) == 1:  # if single-item Dataset
            z = z[0].to_numpy().copy()

            if z.shape[0] == 1:
                z = np.squeeze(z).copy()  # handles single time step

        if ax is None:
            fig, ax = plt.subplots(figsize=figsize)

        if z.ndim != 2:
            raise ValueError(
                "Only 2d data is supported. Hint select a specific timestep: e.g. z[0]"
            )

        if cmap is None:
            cmap = cm.viridis

        if self.is_geo and self.orientation == 0.0:
            lats = [self.latitude + self.dy * i for i in range(self.ny)]
            lons = [self.longitude + self.dx * i for i in range(self.nx)]

            cf = ax.imshow(z, extent=(lons[0], lons[-1], lats[0], lats[-1]), cmap=cmap)

        else:
            # TODO get spatial axes in this case as well
            cf = ax.imshow(z)

        fig.colorbar(cf, ax=ax, label=label)

        if title:
            ax.set_title(title)

        return ax<|MERGE_RESOLUTION|>--- conflicted
+++ resolved
@@ -223,18 +223,14 @@
         self._read_header()
 
     def read(
-<<<<<<< HEAD
         self,
         *,
         items=None,
         time=None,
         area=None,
+        keepdims=False,
         time_steps=None,
-        keepdims=False,
         dtype=np.float32,
-=======
-        self, *, items=None, time=None, area=None, keepdims=False, time_steps=None
->>>>>>> 38822b4a
     ) -> Dataset:
         """
         Read data from a dfs2 file
