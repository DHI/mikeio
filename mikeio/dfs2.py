import numpy as np
from datetime import datetime, timedelta

from DHI.Generic.MikeZero import eumUnit, eumQuantity
from DHI.Generic.MikeZero.DFS import (
    DfsFileFactory,
    DfsFactory,
    DfsSimpleType,
    DataValueType,
)
from DHI.Generic.MikeZero.DFS.dfs123 import Dfs2Builder

from .dutil import Dataset, find_item, get_item_info
from .dotnet import to_numpy, to_dotnet_float_array, to_dotnet_datetime, from_dotnet_datetime
from .eum import TimeStep, ItemInfo
from .helpers import safe_length


class Dfs2:
    def __calculate_index(self, nx, ny, x, y):
        """ Calculates the position in the dfs2 data array based on the
        number of x,y  (nx,ny) at the specified x,y position.

        Error checking is done here to see if the x,y coordinates are out of range.
        """
        if x >= nx:
            raise Warning("x coordinate is off the grid: ", x)
        if y >= ny:
            raise Warning("y coordinate is off the grid: ", y)

        return y * nx + x

    def read(self, filename, item_numbers=None, item_names=None, time_steps=None):
        """
        Parameters
        ---------
        filename: str
            dfs2 filename
        item_numbers: list[int], optional
            Read only selected items, by number (0-based)
        item_names: list[str], optional
            Read only selected items, by name, takes precedence over item_numbers
        time_steps: list[int], optional
            Read only selected time_steps

        Returns
        -------
        Dataset
            A dataset with data dimensions [t,y,x]
        """

        # NOTE. Item numbers are base 0 (everything else in the dfs is base 0)

        # Open the dfs file for reading
        dfs = DfsFileFactory.DfsGenericOpen(filename)

        if item_names is not None:
            item_numbers = find_item(dfs, item_names)

        if item_numbers is None:
            n_items = safe_length(dfs.ItemInfo)
            item_numbers = list(range(n_items))

        nt = dfs.FileInfo.TimeAxis.NumberOfTimeSteps

        if time_steps is None:
            time_steps = list(range(nt))

        # Determine the size of the grid
        axis = dfs.ItemInfo[0].SpatialAxis
        yNum = axis.YCount
        xNum = axis.XCount

        if nt == 0:
            raise Warning("Static files (with no dynamic items) are not supported.")
            nt = 1

        for t in time_steps:
            if t > (nt - 1):
                raise ValueError(f"Trying to read timestep {t}: max timestep is {nt-1}")

        deleteValue = dfs.FileInfo.DeleteValueFloat

        n_items = len(item_numbers)
        data_list = []

        for item in range(n_items):
            # Initialize an empty data block
            data = np.ndarray(shape=(len(time_steps), yNum, xNum), dtype=float)
            data_list.append(data)

<<<<<<< HEAD
        t_seconds = np.zeros(nt, dtype=float)
        for it in range(dfs.FileInfo.TimeAxis.NumberOfTimeSteps):
=======
        t = []
        startTime = dfs.FileInfo.TimeAxis.StartDateTime
        for i in range(len(time_steps)):
            it = time_steps[i]
>>>>>>> f447439e
            for item in range(n_items):

                itemdata = dfs.ReadItemTimeStep(item_numbers[item] + 1, it)

                src = itemdata.Data
                d = to_numpy(src)

                d = d.reshape(yNum, xNum)
                d = np.flipud(d)
                d[d == deleteValue] = np.nan
                data_list[item][i, :, :] = d

            t_seconds[it] = itemdata.Time

        start_time = from_dotnet_datetime(dfs.FileInfo.TimeAxis.StartDateTime)
        time = [start_time + timedelta(seconds=tsec) for tsec in t_seconds]

        items = get_item_info(dfs, item_numbers)

        dfs.Close()
        return Dataset(data_list, time, items)

    def write(self, filename, data):
        """
        Function: write to a pre-created dfs2 file.

        filename:
            full path and filename to existing dfs2 file

        data:
            list of matrices. len(data) must equal the number of items in the dfs2.
            Easch matrix must be of dimension y,x,time

        usage:
            write( filename, data) where  data( y, x, nt)

        Returns:
            Nothing

        """

        # Open the dfs file for writing
        dfs = DfsFileFactory.Dfs2FileOpenEdit(filename)

        # Determine the size of the grid
        number_y = dfs.SpatialAxis.YCount
        number_x = dfs.SpatialAxis.XCount
        n_time_steps = dfs.FileInfo.TimeAxis.NumberOfTimeSteps
        n_items = safe_length(dfs.ItemInfo)

        deletevalue = -1e-035

        if not all(np.shape(d)[0] == n_time_steps for d in data):
            raise Warning(
                "ERROR data matrices in the time dimension do not all match in the data list. "
                "Data is list of matices [time,y,x]"
            )
        if not all(np.shape(d)[1] == number_y for d in data):
            raise Warning(
                "ERROR data matrices in the Y dimension do not all match in the data list. "
                "Data is list of matices [time,y,x]"
            )
        if not all(np.shape(d)[2] == number_x for d in data):
            raise Warning(
                "ERROR data matrices in the X dimension do not all match in the data list. "
                "Data is list of matices [time, y, x]"
            )
        if not len(data) == n_items:
            raise Warning(
                "The number of matrices in data do not match the number of items in the dfs2 file."
            )

        for it in range(n_time_steps):
            for item in range(n_items):
                d = data[item][it, :, :]
                d[np.isnan(d)] = deletevalue
                d = d.reshape(number_y, number_x)
                d = np.flipud(d)
                darray = to_dotnet_float_array(d.reshape(d.size, 1)[:, 0])
                dfs.WriteItemTimeStepNext(0, darray)

        dfs.Close()

    def create(
        self,
        filename,
        data,
        start_time=None,
        dt=1,
        datetimes=None,
        items=None,
        length_x=1,
        length_y=1,
        x0=0,
        y0=0,
        coordinate=None,
        timeseries_unit=TimeStep.SECOND,
        title=None,
    ):
        """
        Create a dfs2 file

        Parameters
        ----------

        filename: str
            Location to write the dfs2 file
        data: list[np.array]
            list of matrices, one for each item. Matrix dimension: time, y, x
        start_time: datetime, optional
            start date of type datetime.
        timeseries_unit: Timestep, optional
            TimeStep default TimeStep.SECOND
        dt: float, optional
            The time step. Therefore dt of 5.5 with timeseries_unit of TimeStep.MINUTE
            means 5 mins and 30 seconds. Default 1
        datetimes: list[datetime], optional
            datetimes, creates a non-equidistant calendar axis
        items: list[ItemInfo], optional
            List of ItemInfo corresponding to a variable types (ie. Water Level).
        coordinate:
            ['UTM-33', 12.4387, 55.2257, 327]  for UTM, Long, Lat, North to Y orientation. Note: long, lat in decimal degrees
        x0: float, optional
            Lower right position
        x0: float, optional
            Lower right position
        length_x: float, optional
            length of each grid in the x direction (projection units)
        length_y: float, optional
            length of each grid in the y direction (projection units)
        
        title: str, optional
            title of the dfs2 file. Default is blank.
        """

        if title is None:
            title = ""

        n_time_steps = np.shape(data[0])[0]
        number_y = np.shape(data[0])[1]
        number_x = np.shape(data[0])[2]

        n_items = len(data)

        if start_time is None:
            start_time = datetime.now()

        if coordinate is None:
            coordinate = ["LONG/LAT", 0, 0, 0]

        if items is None:
            items = [ItemInfo(f"temItem {i+1}") for i in range(n_items)]

        if not all(np.shape(d)[0] == n_time_steps for d in data):
            raise Warning(
                "ERROR data matrices in the time dimension do not all match in the data list. "
                "Data is list of matices [t,y,x]"
            )
        if not all(np.shape(d)[1] == number_y for d in data):
            raise Warning(
                "ERROR data matrices in the Y dimension do not all match in the data list. "
                "Data is list of matices [t,y,x]"
            )
        if not all(np.shape(d)[2] == number_x for d in data):
            raise Warning(
                "ERROR data matrices in the X dimension do not all match in the data list. "
                "Data is list of matices [t,y,x,]"
            )

        if len(items) != n_items:
            raise Warning(
                "number of items must correspond to the number of arrays in data list"
            )

        if datetimes is None:
            equidistant = True

            if not type(start_time) is datetime:
                raise Warning("start_time must be of type datetime ")
        else:
            equidistant = False
            start_time = datetimes[0]

        system_start_time = to_dotnet_datetime(start_time)

        # Create an empty dfs2 file object
        factory = DfsFactory()
        builder = Dfs2Builder.Create(title, "mikeio", 0)

        # Set up the header
        builder.SetDataType(0)

        if coordinate[0] == "LONG/LAT":
            builder.SetGeographicalProjection(
                factory.CreateProjectionGeoOrigin(
                    coordinate[0], coordinate[1], coordinate[2], coordinate[3]
                )
            )
        else:
            builder.SetGeographicalProjection(
                factory.CreateProjectionProjOrigin(
                    coordinate[0], coordinate[1], coordinate[2], coordinate[3]
                )
            )

        if equidistant:
            builder.SetTemporalAxis(
                factory.CreateTemporalEqCalendarAxis(
                    timeseries_unit, system_start_time, 0, dt
                )
            )
        else:
            builder.SetTemporalAxis(
                factory.CreateTemporalNonEqCalendarAxis(
                    eumUnit.eumUsec, system_start_time
                )
            )

        builder.SetSpatialAxis(
            factory.CreateAxisEqD2(
                eumUnit.eumUmeter, number_x, x0, length_x, number_y, y0, length_y
            )
        )

        for i in range(n_items):
            builder.AddDynamicItem(
                items[i].name,
                eumQuantity.Create(items[i].type, items[i].unit),
                DfsSimpleType.Float,
                DataValueType.Instantaneous,
            )

        try:
            builder.CreateFile(filename)
        except IOError:
            print("cannot create dfs2 file: ", filename)

        dfs = builder.GetFile()
        deletevalue = dfs.FileInfo.DeleteValueFloat  # -1.0000000031710769e-30

        for i in range(n_time_steps):
            for item in range(n_items):
                d = data[item][i, :, :]
                d[np.isnan(d)] = deletevalue
                d = d.reshape(number_y, number_x)
                d = np.flipud(d)
                darray = to_dotnet_float_array(d.reshape(d.size, 1)[:, 0])

                if equidistant:
                    dfs.WriteItemTimeStepNext(0, darray)
                else:
                    t = datetimes[i]
                    relt = (t - start_time).seconds
                    dfs.WriteItemTimeStepNext(relt, darray)

        dfs.Close()<|MERGE_RESOLUTION|>--- conflicted
+++ resolved
@@ -11,7 +11,12 @@
 from DHI.Generic.MikeZero.DFS.dfs123 import Dfs2Builder
 
 from .dutil import Dataset, find_item, get_item_info
-from .dotnet import to_numpy, to_dotnet_float_array, to_dotnet_datetime, from_dotnet_datetime
+from .dotnet import (
+    to_numpy,
+    to_dotnet_float_array,
+    to_dotnet_datetime,
+    from_dotnet_datetime,
+)
 from .eum import TimeStep, ItemInfo
 from .helpers import safe_length
 
@@ -89,15 +94,11 @@
             data = np.ndarray(shape=(len(time_steps), yNum, xNum), dtype=float)
             data_list.append(data)
 
-<<<<<<< HEAD
-        t_seconds = np.zeros(nt, dtype=float)
-        for it in range(dfs.FileInfo.TimeAxis.NumberOfTimeSteps):
-=======
-        t = []
+        t_seconds = np.zeros(len(time_steps), dtype=float)
+
         startTime = dfs.FileInfo.TimeAxis.StartDateTime
         for i in range(len(time_steps)):
             it = time_steps[i]
->>>>>>> f447439e
             for item in range(n_items):
 
                 itemdata = dfs.ReadItemTimeStep(item_numbers[item] + 1, it)
