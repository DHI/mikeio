<<<<<<< HEAD
from typing import Tuple, Union
=======
from typing import Tuple
>>>>>>> 20722c99
import warnings
import numpy as np
from mikecore.eum import eumQuantity
from mikecore.MeshBuilder import MeshBuilder
<<<<<<< HEAD
from torch import ge
from .geometry import _Geometry, GeometryUndefined, BoundingBox
=======
from .geometry import (
    _Geometry,
    GeometryPoint2D,
    GeometryPoint3D,
    GeometryUndefined,
    BoundingBox,
)
>>>>>>> 20722c99
from ..eum import EUMType, EUMUnit


def _check_equidistant(x: np.ndarray) -> None:
    d = np.diff(x)
    if len(d) > 0 and not np.allclose(d, d[0]):
        raise NotImplementedError("values must be equidistant")


class Grid1D(_Geometry):
    def __init__(
        self,
        x=None,
        x0=0.0,
        dx=None,
        n=None,
        projection="NON-UTM",
        origin: Tuple[float, float] = (0.0, 0.0),
        orientation=0.0,
        node_coordinates=None,
    ):
        """Create equidistant 1D spatial geometry"""
        self._projection = projection
        self._projstr = projection  # TODO handle other types than string
        self._origin = origin
        self._orientation = orientation

        if x is not None:
            x = np.asarray(x)
            _check_equidistant(x)
            if len(x) > 1 and x[0] > x[-1]:
                raise ValueError("x values must be increasing")

            self._x = x
            self._dx = x[1] - x[0] if len(x) > 1 else 1.0
        else:
            if n is None:
                raise ValueError("n must be provided")
            if dx is None:
                raise ValueError("dx must be provided")
            self._dx = dx
            x1 = x0 + dx * (n - 1)
            self._x = np.linspace(x0, x1, n)

        if node_coordinates is not None and len(node_coordinates) != self.n:
            raise ValueError("Length of node_coordinates must be n")
        self._nc = node_coordinates

    def __repr__(self):
        out = []
        out.append("<mikeio.Grid1D>")
        out.append(
            f"axis: nx={self.n} points from x0={self.x0:g} to x1={self.x1:g} with dx={self.dx:g}"
        )
        return str.join("\n", out)

    def __str__(self):
        return f"Grid1D (n={self.n}, dx={self.dx:.4g})"

    def find_index(self, x: float, **kwargs) -> int:

        d = (self.x - x) ** 2
        return np.argmin(d)

    def get_spatial_interpolant(self, xy, **kwargs):

        x = xy[0][0]  # TODO accept list of points
        d = np.abs(self.x - x)
        ids = np.argsort(d)[0:2]
        weights = 1 - d[ids]

        assert np.allclose(weights.sum(), 1.0)
        assert len(ids) == 2
        return ids, weights

    def interp(self, data, ids, weights):
        return np.dot(data[:, ids], weights)

    @property
    def dx(self) -> float:
        """grid spacing"""
        return self._dx

    @property
    def x(self):
        """array of node coordinates"""
        return self._x

    @property
    def x0(self) -> float:
        """left end-point"""
        return self.x[0]

    @property
    def x1(self) -> float:
        """right end-point"""
        return self.x[-1]

    @property
    def n(self) -> int:
        """number of grid points"""
        return len(self._x)

    @property
    def origin(self) -> Tuple[float, float]:
        return self._origin

    @property
    def orientation(self) -> float:
        return self._orientation

    def isel(self, idx, axis=0):

        if not np.isscalar(idx):
            nc = None if self._nc is None else self._nc[idx, :]
            return Grid1D(
                x=self.x[idx],
                projection=self.projection,
                origin=self.origin,
                orientation=self.orientation,
                node_coordinates=nc,
            )

        if self._nc is None:
            return GeometryUndefined()
        else:
            coords = self._nc[idx, :]
            if len(coords) == 3:
                return GeometryPoint3D(*coords)
            else:
                return GeometryPoint2D(*coords)


class Grid2D(_Geometry):
    """2D horizontal grid
    Origin in the center of cell in lower-left corner
    x and y axes are increasing and equidistant
    """

    @property
    def x(self):
        """array of x-coordinates (single row)"""
        if self._x is None:
            self._x = self._create_axis(self._x0, self._dx, self._nx)
        return self._x

    @property
    def x0(self):
        """center of left end-point"""
        return self._x0

    @property
    def x1(self):
        """center of right end-point"""
        return self.x[-1]

    @property
    def dx(self):
        """x-spacing"""
        return self._dx

    @property
    def nx(self):
        """number of points in x-direction"""
        return self._nx

    @property
    def y(self):
        """array of y-coordinates (single column)"""
        if self._y is None:
            self._y = self._create_axis(self.y0, self.dy, self.ny)
        return self._y

    @property
    def y0(self):
        """center of lower end-point"""
        return self._y0

    @property
    def origin(self):
        return (self._x0, self._y0)

    @property
    def projection_string(self):
        return self._projection  # TODO

    @property
    def y1(self):
        """center of upper end-point"""
        return self.y[-1]

    @property
    def dy(self):
        """y-spacing"""
        return self._dy

    @property
    def ny(self):
        """number of cells in y-direction"""
        return self._ny

    @property
    def n(self):
        """total number of grid points"""
        return self._nx * self._ny

    @property
    def xx(self):
        """2d array of all x-coordinates"""
        if self._xx is None:
            self._create_meshgrid(self.x, self.y)
        return self._xx

    @property
    def yy(self):
        """2d array of all y-coordinates"""
        if self._yy is None:
            self._create_meshgrid(self.x, self.y)
        return self._yy

    @property
    def xy(self):
        """n-by-2 array of x- and y-coordinates"""
        xcol = self.xx.reshape(-1, 1)
        ycol = self.yy.reshape(-1, 1)
        return np.column_stack([xcol, ycol])

    @property
    def coordinates(self):
        """n-by-2 array of x- and y-coordinates"""
        return self.xy

    @property
    def bbox(self):
        """bounding box (left, bottom, right, top)
        Note: not the same as the cell center values (x0,y0,x1,y1)!
        """
        left = self.x0 - self.dx / 2
        bottom = self.y0 - self.dy / 2
        right = self.x1 + self.dx / 2
        top = self.y1 + self.dy / 2
        return BoundingBox(left, bottom, right, top)

    def __init__(
        self,
        x=None,
        y=None,
        bbox=None,
        dx=None,
        dy=None,
        shape=None,
        x0=None,
        y0=None,
        nx=None,
        ny=None,
        projection="LONG/LAT",
    ):
        """create 2d grid

        Parameters
        ----------
        x : array-like, optional
            1d array of x-coordinates (cell centers)
        y : array-like, optional
            1d array of y-coordinates (cell centers)
        bbox : array(float), optional
            [x0, y0, x1, y1]
        dx : float or (float, float), optional
            grid resolution in x-direction (or in x- and y-direction)
        dy : float, optional
            grid resolution in y-direction
        projection: str, optional
            default 'LONG/LAT'

        Examples
        --------
        >>> g = Grid2D(dx=0.25, nx=5, ny=10)
        >>> g = Grid2D(bbox=[0,0,10,20], dx=0.25)
        >>> g = Grid2D(bbox=[0,0,10,20], nx==5, ny=10)
        >>> x = np.linspace(0.0, 1000.0, 201)
        >>> y = [0, 2.0]
        >>> g = Grid2D(x, y)

        """
        # TODO: remove shape argument or issue warning

        self.orientation = 0.0
        self._projection = projection
        self._projstr = projection  # TODO handle other types than string

        self._x = None
        self._x0 = None
        self._dx = None
        self._nx = None

        self._y = None
        self._y0 = None
        self._dy = None
        self._ny = None

        self._xx = None
        self._yy = None

        dxdy = dx
        if dy is not None:
            if not np.isscalar(dx):
                dx = dx[0]

            if dx <= 0.0:
                raise ValueError("dx must be a positive number")
            if dy <= 0.0:
                raise ValueError("dy must be a positive number")
            dxdy = (dx, dy)

        if (x is not None) and (len(x) == 4):
            # first positional argument 'x' is probably bbox
            if (y is None) or ((dxdy is not None) or (shape is not None)):
                bbox, x = x, bbox

        if bbox is not None:
            self._create_in_bbox(bbox, dxdy, shape)
        elif (x is not None) and (y is not None):
            self._create_from_x_and_y(x, y)
        elif (nx is not None) and (ny is not None):
            self._create_from_nx_ny_dx_dy(x0=x0, dx=dx, nx=nx, y0=y0, dy=dy, ny=ny)
        else:
            raise ValueError(
                "Please provide either bbox or both x and y, or x0, dx, nx, y0, dy, ny"
            )

    def _create_in_bbox(self, bbox, dxdy=None, shape=None):
        """create 2d grid in bounding box, specifying spacing or shape

        Parameters
        ----------
        bbox : array(float)
            [x0, y0, x1, y1]
        dxdy : float or (float, float), optional
            grid resolution in x- and y-direction
        shape : (int, int), optional
            tuple with nx and ny describing number of points in each direction
            one of them can be None, in which case the value will be inferred
        """
        left = bbox[0]
        bottom = bbox[1]
        right = bbox[2]
        top = bbox[3]

        if left > right:
            raise (
                ValueError(
                    f"Invalid x axis, left: {left} must be smaller than right: {right}"
                )
            )

        if bottom > top:
            raise (
                ValueError(
                    f"Invalid y axis, bottom: {bottom} must be smaller than top: {top}"
                )
            )

        xr = right - left  # dx too large
        yr = top - bottom  # dy too large

        if (dxdy is None) and (shape is None):
            if xr <= yr:
                nx = 10
                ny = int(np.ceil(nx * yr / xr))
            else:
                ny = 10
                nx = int(np.ceil(ny * xr / yr))
            dx = xr / nx
            dy = yr / ny
        else:
            if shape is not None:
                if len(shape) != 2:
                    raise ValueError("shape must be (nx,ny)")
                nx, ny = shape
                if (nx is None) and (ny is None):
                    raise ValueError("nx and ny cannot both be None")
                if nx is None:
                    nx = int(np.ceil(ny * xr / yr))
                if ny is None:
                    ny = int(np.ceil(nx * yr / xr))
                dx = xr / nx
                dy = yr / ny
            elif dxdy is not None:
                if np.isscalar(dxdy):
                    dy = dx = dxdy
                else:
                    dx, dy = dxdy
                nx = int(np.ceil(xr / dx))
                ny = int(np.ceil(yr / dy))
            else:
                raise ValueError("dxdy and shape cannot both be provided! Chose one.")

        self._x0 = left + dx / 2
        self._dx = dx
        self._nx = nx

        self._y0 = bottom + dy / 2
        self._dy = dy
        self._ny = ny

    def _create_from_x_and_y(self, x, y):

        _check_equidistant(x)
        _check_equidistant(y)

        if len(x) > 1 and x[0] > x[-1]:
            raise ValueError("x values must be increasing")

        if len(y) > 1 and y[0] > y[-1]:
            raise ValueError("y values must be increasing")

        self._x0 = x[0]
        self._nx = len(x)
        self._dx = x[1] - x[0] if len(x) > 1 else 1.0

        self._y0 = y[0]
        self._ny = len(y)
        self._dy = y[1] - y[0] if len(y) > 1 else 1.0

    def _create_from_nx_ny_dx_dy(self, x0, dx, nx, y0, dy, ny):
        if nx is None:
            raise ValueError("nx must be provided")
        if dx is None:
            raise ValueError("dx must be provided")
        self._x0 = 0 if x0 is None else x0
        self._x = self._create_axis(self._x0, dx, nx)
        self._dx = dx
        self._nx = nx

        if ny is None:
            raise ValueError("ny must be provided")
        self._y0 = 0 if y0 is None else y0
        self._dy = dx if dy is None else dy
        self._y = self._create_axis(self._y0, self._dy, ny)
        self._ny = ny

    def _create_axis(self, x0, dx, nx):
        self._xx, self._yy = None, None
        x1 = x0 + dx * (nx - 1)
        return np.linspace(x0, x1, nx)

    def _create_meshgrid(self, x, y):
        self._xx, self._yy = np.meshgrid(x, y)

    def contains(self, xy):
        """test if a list of points are inside grid

        Parameters
        ----------
        xy : array(float)
            xy-coordinate of points given as n-by-2 array

        Returns
        -------
        bool array
            True for points inside, False otherwise
        """
        xy = np.atleast_2d(xy)
        y = xy[:, 1]
        x = xy[:, 0]

        xinside = (self.bbox.left <= x) & (x <= self.bbox.right)
        yinside = (self.bbox.bottom <= y) & (y <= self.bbox.top)
        return xinside & yinside

    def find_index(self, xy=None, area=None):
        """Find nearest index (i,j) of point(s)
           -1 is returned if point is outside grid

        Parameters
        ----------
        xy : array(float)
            xy-coordinate of points given as n-by-2 array
        area : array(float)
            xy-coordinates of bounding box

        Returns
        -------
        array(int), array(int)
            i- and j-index of nearest cell
        """
        if xy is not None:
            return self._xy_to_index(xy)
        elif area is not None:
            return self._bbox_to_index(area)

    def _bbox_to_index(self, bbox):
        assert len(bbox) == 4, "area most be a bounding box of coordinates"
        x0, y0, x1, y1 = bbox
        if x0 > self.x1 or y0 > self.y1 or x1 < self.x0 or y1 < self.y0:
            warnings.warn("No elements in bbox")
            return None, None

        mask = (self.x >= x0) & (self.x <= x1)
        ii = np.where(mask)[0]
        mask = (self.y >= y0) & (self.y <= y1)
        jj = np.where(mask)[0]

        return ii, jj

    def _xy_to_index(self, xy):
        xy = np.atleast_2d(xy)
        y = xy[:, 1]
        x = xy[:, 0]

        ii = (-1) * np.ones_like(x, dtype=int)
        jj = (-1) * np.ones_like(y, dtype=int)

        inside = self.contains(xy)
        for j, xyp in enumerate(xy):
            if inside[j]:
                ii[j] = (np.abs(self.x - xyp[0])).argmin()
                jj[j] = (np.abs(self.y - xyp[1])).argmin()

        return ii, jj

    def isel(self, idx, axis):

        if not np.isscalar(idx):
            d = np.diff(idx)
            if np.any(d < 1) or not np.allclose(d, d[0]):
                return GeometryUndefined()
            else:
                x = self.x if axis == 0 else self.x[idx]
                y = self.y if axis == 1 else self.y[idx]
                return Grid2D(x=x, y=y, projection=self.projection)

        if axis == 0:
            # y is first axis! if we select an element from y-axis (axis 0),
            # we return a "copy" of the x-axis
            nc = np.column_stack([self.x, self.y[idx] * np.ones_like(self.x)])
            return Grid1D(x=self.x, projection=self.projection, node_coordinates=nc)
        else:
            nc = np.column_stack([self.x[idx] * np.ones_like(self.y), self.y])
            return Grid1D(x=self.y, projection=self.projection, node_coordinates=nc)

    def _index_to_geometry(self, ii, jj):
        di = np.diff(ii)
        dj = np.diff(jj)
        if (np.any(di < 1) or not np.allclose(di, di[0])) or (
            np.any(dj < 1) or not np.allclose(dj, dj[0])
        ):
            warnings.warn("Axis not equidistant! Will return GeometryUndefined()")
            return GeometryUndefined()
        else:
            return Grid2D(x=self.x[ii], y=self.x[jj], projection=self.projection)

    def _to_element_table(self, index_base=0):

        elem_table = []
        for elx in range(self.nx - 1):
            # each col
            for ely in range(self.ny - 1):
                # each row (in this col)
                n1 = ely * self.nx + elx + index_base
                n2 = (ely + 1) * self.nx + elx + index_base
                elem_table.append([n1, n1 + 1, n2 + 1, n2])
        return elem_table

    @staticmethod
    def _centers_to_nodes(x):
        """Nodes will be placed mid-way between centers
        If non-equidistant, new centers will hence not equal old centers!
        """
        xinner = (x[1:] + x[:-1]) / 2
        left = x[0] - (x[1] - x[0]) / 2
        right = x[-1] + (x[-1] - x[-2]) / 2
        return np.array([left, *xinner, right])

    @staticmethod
    def _nodes_to_centers(xn):
        return (xn[1:] + xn[:-1]) / 2

    def get_node_coordinates(self):
        """node coordinates for this grid

        Returns
        -------
        array(float)
            2d array with x,y-coordinates, length=(nx+1)*(ny+1)
        """
        xn = Grid2D._centers_to_nodes(self.x)
        yn = Grid2D._centers_to_nodes(self.y)
        gn = Grid2D(xn, yn)
        return gn.xy

    def to_mesh(self, outfilename, projection=None, z=None):
        """export grid to mesh file

        Parameters
        ----------
        outfilename : str
            path of new mesh file
        projection : str, optional
            WKT projection string, by default 'LONG/LAT'
        z : float or array(float), optional
            bathymetry values for each node, by default 0
            if array: must have length=(nx+1)*(ny+1)
        """
        if projection is None:
            projection = "LONG/LAT"

        # get node based grid
        xn = Grid2D._centers_to_nodes(self.x)
        yn = Grid2D._centers_to_nodes(self.y)
        gn = Grid2D(xn, yn)

        x = gn.xy[:, 0]
        y = gn.xy[:, 1]
        if z is None:
            z = np.zeros(gn.n)
        else:
            if np.isscalar(z):
                z = z * np.ones(gn.n)
            else:
                if len(z) != gn.n:
                    raise ValueError(
                        "z must either be scalar or have length of nodes ((nx+1)*(ny+1))"
                    )
        codes = np.zeros(gn.n, dtype=int)
        codes[y == gn.bbox.top] = 5  # north
        codes[x == gn.bbox.right] = 4  # east
        codes[y == gn.bbox.bottom] = 3  # south
        codes[x == gn.bbox.left] = 2  # west
        codes[(y == gn.bbox.top) & (x == gn.bbox.left)] = 5  # corner->north

        builder = MeshBuilder()
        builder.SetNodes(x, y, z, codes)

        elem_table = gn._to_element_table(index_base=1)
        builder.SetElements(elem_table)

        builder.SetProjection(projection)
        quantity = eumQuantity.Create(EUMType.Bathymetry, EUMUnit.meter)
        builder.SetEumQuantity(quantity)
        newMesh = builder.CreateMesh()
        newMesh.Write(outfilename)

    @staticmethod
    def xy_to_bbox(xy, buffer=None):
        """return bounding box for list of coordinates"""
        if buffer is None:
            buffer = 0

        left = xy[:, 0].min() - buffer
        bottom = xy[:, 1].min() - buffer
        right = xy[:, 0].max() + buffer
        top = xy[:, 1].max() + buffer
        return BoundingBox(left, bottom, right, top)

    def __repr__(self):
        out = []
        out.append("<mikeio.Grid2D>")
        out.append(
            f"x-axis: nx={self.nx} points from x0={self.x0:g} to x1={self.x1:g} with dx={self.dx:g}"
        )
        out.append(
            f"y-axis: ny={self.ny} points from y0={self.y0:g} to y1={self.y1:g} with dy={self.dy:g}"
        )
        out.append(f"Number of grid points: {self.n}")
        return str.join("\n", out)

    def __str__(self) -> str:
        return f"Grid2D (ny={self.ny}, nx={self.nx})"


class Grid3D(_Geometry):
    """3D  grid
    Origin in the center of cell in lower-left corner
    x, y and z axes are increasing and equidistant
    """

    def __init__(
        self,
        x=None,
        x0=0.0,
        dx=None,
        nx=None,
        y=None,
        y0=0.0,
        dy=None,
        ny=None,
        z=None,
        z0=0.0,
        dz=None,
        nz=None,
        projection="NON-UTM",
        origin: Tuple[float, float] = (0.0, 0.0),
        orientation=0.0,
    ) -> None:

        super().__init__()
        self._x = self._parse_axis("x", x, x0, dx, nx)
        self._y = self._parse_axis("y", y, y0, dy, ny)
        self._z = self._parse_axis("z", z, z0, dz, nz)

        self._projection = projection
        self._projstr = projection  # TODO handle other types than string
        self._origin = origin
        self._orientation = orientation

    @staticmethod
    def _parse_axis(name, x, x0, dx, nx):
        if x is not None:
            x = np.asarray(x)
            _check_equidistant(x)
            if len(x) > 1 and x[0] > x[-1]:
                raise ValueError("{name} values must be increasing")
        else:
            if nx is None:
                raise ValueError(f"n{name} must be provided")
            if dx is None:
                raise ValueError(f"d{name} must be provided")
            x1 = x0 + dx * (nx - 1)
            x = np.linspace(x0, x1, nx)
        return x

    @property
    def x(self):
        """array of x-axis node coordinates"""
        return self._x

    @property
    def dx(self) -> float:
        """x-axis grid spacing"""
        x = self.x
        return x[1] - x[0] if len(x) > 1 else 1.0

    @property
    def nx(self):
        """number of x-axis nodes"""
        return len(self.x)

    @property
    def y(self):
        """array of y-axis node coordinates"""
        return self._y

    @property
    def dy(self) -> float:
        """y-axis grid spacing"""
        y = self.y
        return y[1] - y[0] if len(y) > 1 else 1.0

    @property
    def ny(self):
        """number of y-axis nodes"""
        return len(self.y)

    @property
    def z(self):
        """array of z-axis node coordinates"""
        return self._z

    @property
    def dz(self) -> float:
        """z-axis grid spacing"""
        z = self.z
        return z[1] - z[0] if len(z) > 1 else 1.0

    @property
    def nz(self):
        """number of z-axis nodes"""
        return len(self.z)

    def find_index(self, coords):
        pass

    def isel(self, idx, axis):
        if not np.isscalar(idx):
            d = np.diff(idx)
            if np.any(d < 1) or not np.allclose(d, d[0]):
                return GeometryUndefined()
            else:
                x = self.x[idx] if axis == 2 else self.x
                y = self.y[idx] if axis == 1 else self.y
                z = self.z[idx] if axis == 0 else self.z
                return Grid3D(x=x, y=y, z=z, projection=self.projection)

        if axis == 0:
            # z is the first axis! return x-y Grid2D
            # TODO: origin, how to pass self.z[idx]?
            return Grid2D(
                x=self.x + self._origin[0],
                y=self.y + self._origin[1],
                projection=self._projection,
            )
        elif axis == 1:
            # y is the second axis! return x-z Grid2D
            # TODO: origin, how to pass self.y[idx]?
            return Grid2D(
                x=self.x,
                y=self.z,
                # projection=self._projection,
            )
        else:
            # x is the last axis! return y-z Grid2D
            # TODO: origin, how to pass self.x[idx]?
            return Grid2D(
                x=self.y,
                y=self.z,
                # projection=self._projection,
            )

    def __repr__(self):
        out = []
        out.append("<mikeio.Grid3D>")
        out.append(
            f"x-axis: nx={self.nx} points from x0={self.x[0]:g} to x1={self.x[-1]:g} with dx={self.dx:g}"
        )
        out.append(
            f"y-axis: ny={self.ny} points from y0={self.y[0]:g} to y1={self.y[-1]:g} with dy={self.dy:g}"
        )
        out.append(
            f"z-axis: nz={self.nz} points from z0={self.z[0]:g} to z1={self.z[-1]:g} with dz={self.dz:g}"
        )
        return str.join("\n", out)

    def __str__(self):
        return f"Grid3D(nz={self.nz}, ny={self.ny}, nx={self.nx})"

    def _geometry_for_layers(self, layers) -> Union[Grid2D, "Grid3D"]:
        if layers is None:
            return self

        g = self
        if len(layers) == 1:
            geometry = Grid2D(
                x=g.x + g._origin[0],
                y=g.y + g._origin[1],
                projection=g.projection,
            )
        else:
            d = np.diff(g.z[layers])
            if np.any(d < 1) or not np.allclose(d, d[0]):
                warnings.warn("Extracting non-equidistant layers! Cannot use Grid3D.")
                geometry = GeometryUndefined()
            else:
                geometry = Grid3D(
                    x=g.x,
                    y=g.y,
                    z=g.z[layers],
                    origin=g._origin,
                    projection=g.projection,
                )
        return geometry<|MERGE_RESOLUTION|>--- conflicted
+++ resolved
@@ -1,16 +1,8 @@
-<<<<<<< HEAD
 from typing import Tuple, Union
-=======
-from typing import Tuple
->>>>>>> 20722c99
 import warnings
 import numpy as np
 from mikecore.eum import eumQuantity
 from mikecore.MeshBuilder import MeshBuilder
-<<<<<<< HEAD
-from torch import ge
-from .geometry import _Geometry, GeometryUndefined, BoundingBox
-=======
 from .geometry import (
     _Geometry,
     GeometryPoint2D,
@@ -18,7 +10,6 @@
     GeometryUndefined,
     BoundingBox,
 )
->>>>>>> 20722c99
 from ..eum import EUMType, EUMUnit
 
 
