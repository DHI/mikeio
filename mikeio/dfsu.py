from logging import warn
import os
from collections import namedtuple
import pandas as pd
import pathlib
from enum import IntEnum
import warnings
import numpy as np
from datetime import datetime, timedelta
from scipy.spatial import cKDTree
import tempfile
from tqdm import trange
import typing

from DHI.Generic.MikeZero import eumUnit, eumQuantity
from DHI.Generic.MikeZero.DFS import DfsFileFactory, DfsFactory
from DHI.Generic.MikeZero.DFS.dfsu import DfsuFile, DfsuFileType, DfsuBuilder, DfsuUtil
from DHI.Generic.MikeZero.DFS.mesh import MeshFile, MeshBuilder

from .dfsutil import get_item_info, valid_item_numbers, valid_timesteps
from .dataset import Dataset
from .dotnet import (
    to_numpy,
    to_dotnet_float_array,
    to_dotnet_datetime,
    from_dotnet_datetime,
    asNumpyArray,
    to_dotnet_array,
    asnetarray_v2,
)
from .dfs0 import Dfs0
from .dfs2 import Dfs2
from .eum import ItemInfo, EUMType, EUMUnit
from .helpers import safe_length
from .spatial import Grid2D
from .interpolation import get_idw_interpolant, interp2d
from .custom_exceptions import InvalidGeometry


class UnstructuredType(IntEnum):
    """
    -1: Mesh: 2D unstructured MIKE mesh
    0: Dfsu2D: 2D area series
    1: DfsuVerticalColumn: 1D vertical column
    2: DfsuVerticalProfileSigma: 2D vertical slice through a Dfsu3DSigma
    3: DfsuVerticalProfileSigmaZ: 2D vertical slice through a Dfsu3DSigmaZ
    4: Dfsu3DSigma: 3D file with sigma coordinates, i.e., a constant number of layers.
    5: Dfsu3DSigmaZ: 3D file with sigma and Z coordinates, i.e. a varying number of layers.
    """

    Mesh = -1
    Dfsu2D = 0
    DfsuVerticalColumn = 1
    DfsuVerticalProfileSigma = 2
    DfsuVerticalProfileSigmaZ = 3
    Dfsu3DSigma = 4
    Dfsu3DSigmaZ = 5


class _UnstructuredGeometry:
    # THIS CLASS KNOWS NOTHING ABOUT MIKE FILES!
    _type = None  # -1: mesh, 0: 2d-dfsu, 4:dfsu3dsigma, ...
    _projstr = None

    _n_nodes = None
    _n_elements = None
    _nc = None
    _ec = None
    _codes = None
    _valid_codes = None
    _element_ids = None
    _node_ids = None
    _element_table = None
    _element_table_dotnet = None

    _top_elems = None
    _n_layers_column = None
    _bot_elems = None
    _n_layers = None
    _n_sigma = None

    _geom2d = None
    _e2_e3_table = None
    _2d_ids = None
    _layer_ids = None

    _shapely_domain_obj = None
    _tree2d = None

    def __repr__(self):
        out = []
        out.append("Unstructured Geometry")
        if self.n_nodes:
            out.append(f"Number of nodes: {self.n_nodes}")
        if self.n_elements:
            out.append(f"Number of elements: {self.n_elements}")
        if self._n_layers:
            out.append(f"Number of layers: {self._n_layers}")
        if self._projstr:
            out.append(f"Projection: {self.projection_string}")
        return str.join("\n", out)

    @property
    def type_name(self):
        return self._type.name

    @property
    def n_nodes(self):
        """Number of nodes"""
        return self._n_nodes

    @property
    def node_coordinates(self):
        """Coordinates (x,y,z) of all nodes"""
        return self._nc

    @property
    def node_ids(self):
        return self._node_ids

    @property
    def n_elements(self):
        """Number of elements"""
        return self._n_elements

    @property
    def element_ids(self):
        return self._element_ids

    @property
    def codes(self):
        """Node codes of all nodes"""
        return self._codes

    @property
    def valid_codes(self):
        """Unique list of node codes"""
        if self._valid_codes is None:
            self._valid_codes = list(set(self.codes))
        return self._valid_codes

    @property
    def boundary_codes(self):
        """provides a unique list of boundary codes"""
        return [code for code in self.valid_codes if code > 0]

    @property
    def projection_string(self):
        return self._projstr

    @property
    def is_geo(self):
        """Are coordinates geographical (LONG/LAT)?"""
        return self._projstr == "LONG/LAT"

    @property
    def is_local_coordinates(self):
        return self._projstr == "NON-UTM"

    @property
    def element_table(self):
        """Element to node connectivity"""
        if (self._element_table is None) and (self._element_table_dotnet is not None):
            self._element_table = self._get_element_table_from_dotnet()
        return self._element_table

    @property
    def max_nodes_per_element(self):
        """The maximum number of nodes for an element"""
        maxnodes = 0
        for local_nodes in self.element_table:
            n = len(local_nodes)
            if n > maxnodes:
                maxnodes = n
        return maxnodes

    @property
    def is_2d(self):
        """Type is either mesh or Dfsu2D (2 horizontal dimensions)"""
        return self._type <= 0

    @property
    def is_tri_only(self):
        """Does the mesh consist of triangles only?"""
        return self.max_nodes_per_element == 3 or self.max_nodes_per_element == 6

    _boundary_polylines = None

    @property
    def boundary_polylines(self):
        """Lists of closed polylines defining domain outline"""
        if self._boundary_polylines is None:
            self._boundary_polylines = self._get_boundary_polylines()
        return self._boundary_polylines

    def get_node_coords(self, code=None):
        """Get the coordinates of each node.

        Parameters
        ----------
        code: int
            Get only nodes with specific code, e.g. land == 1

        Returns
        -------
        np.array
            x,y,z of each node
        """
        nc = self.node_coordinates
        if code is not None:
            if code not in self.valid_codes:
                print(
                    f"Selected code: {code} is not valid. Valid codes: {self.valid_codes}"
                )
                raise Exception
            return nc[self.codes == code]
        return nc

    def _get_element_table_from_dotnet(self):
        # Note: this can tak 10-20 seconds for large dfsu3d!
        elem_tbl = []
        for j in range(self.n_elements):
            elem_nodes = list(self._element_table_dotnet[j])
            elem_nodes = [nd - 1 for nd in elem_nodes]  # make 0-based
            elem_tbl.append(elem_nodes)
        return elem_tbl

    def _element_table_to_dotnet(self, elem_table=None):
        if elem_table is None:
            elem_table = self._element_table
        new_elem_table = []
        n_elements = len(elem_table)
        for j in range(n_elements):
            elem_nodes = elem_table[j]
            elem_nodes = [nd + 1 for nd in elem_nodes]  # make 1-based
            new_elem_table.append(elem_nodes)
        return asnetarray_v2(new_elem_table)

    def _set_nodes(
        self, node_coordinates, codes=None, node_ids=None, projection_string=None
    ):
        self._nc = np.asarray(node_coordinates)
        if codes is None:
            codes = np.zeros(len(node_coordinates), dtype=int)
        self._codes = np.asarray(codes)
        self._n_nodes = len(codes)
        if node_ids is None:
            node_ids = list(range(self._n_nodes))
        self._node_ids = np.asarray(node_ids)
        if projection_string is None:
            projection_string = "LONG/LAT"
        self._projstr = projection_string

    def _set_elements(self, element_table, element_ids=None, geometry_type=None):
        self._element_table = element_table
        self._n_elements = len(element_table)
        if element_ids is None:
            element_ids = list(range(self.n_elements))
        self._element_ids = np.asarray(element_ids)

        if geometry_type is None:
            # guess type
            if self.max_nodes_per_element < 5:
                geometry_type = UnstructuredType.Dfsu2D
            else:
                geometry_type = UnstructuredType.Dfsu3DSigma
        self._type = geometry_type

    def _reindex(self):
        new_node_ids = range(self.n_nodes)
        new_element_ids = range(self.n_elements)
        node_dict = dict(zip(self.node_ids, new_node_ids))
        for j in range(self.n_elements):
            elem_nodes = self._element_table[j]
            new_elem_nodes = []
            for idx in elem_nodes:
                new_elem_nodes.append(node_dict[idx])
            self._element_table[j] = new_elem_nodes

        self._node_ids = np.array(list(new_node_ids))
        self._element_ids = np.array(list(new_element_ids))

    def _get_element_table_for_elements(self, elements):
        return [self.element_table[j] for j in elements]

    def elements_to_geometry(self, elements, node_layers="all"):
        """export elements to new geometry

        Parameters
        ----------
        elements : list(int)
            list of element ids
        node_layers : str, optional
            for 3d files either 'top', 'bottom' layer nodes
            or 'all' can be selected, by default 'all'

        Returns
        -------
        UnstructuredGeometry
            which can be used for further extraction or saved to file
        """
        elements = np.sort(elements)  # make sure elements are sorted!

        # extract information for selected elements
        node_ids, elem_tbl = self._get_nodes_and_table_for_elements(
            elements, node_layers=node_layers
        )
        node_coords = self.node_coordinates[node_ids]
        codes = self.codes[node_ids]

        # create new geometry
        geom = _UnstructuredGeometry()
        geom._set_nodes(
            node_coords,
            codes=codes,
            node_ids=node_ids,
            projection_string=self.projection_string,
        )
        geom._set_elements(elem_tbl, self.element_ids[elements])
        geom._reindex()

        geom._type = self._type  #
        if not self.is_2d:
            # original file was 3d

            layers_used = self.layer_ids[elements]
            unique_layer_ids = np.unique(layers_used)
            n_layers = len(unique_layer_ids)

            if (
                self._type == UnstructuredType.Dfsu3DSigma
                or self._type == UnstructuredType.Dfsu3DSigmaZ
            ) and n_layers == 1:
                # If source is 3d, but output only has 1 layer
                # then change type to 2d
                geom._type = UnstructuredType.Dfsu2D
                geom._n_layers = None
                if node_layers == "all":
                    print(
                        "Warning: Only 1 layer in new geometry (hence 2d), but you have kept both top and bottom nodes! Hint: use node_layers='top' or 'bottom'"
                    )
            else:
                geom._type = self._type
                geom._n_layers = n_layers
                lowest_sigma = self.n_layers - self.n_sigma_layers + 1
                geom._n_sigma = sum(unique_layer_ids >= lowest_sigma)

                # If source is sigma-z but output only has sigma layers
                # then change type accordingly
                if (
                    self._type == UnstructuredType.DfsuVerticalProfileSigmaZ
                    or self._type == UnstructuredType.Dfsu3DSigmaZ
                ) and n_layers == geom._n_sigma:
                    geom._type = UnstructuredType(self._type.value - 1)

                geom._top_elems = geom._get_top_elements_from_coordinates()

        return geom

    def _get_top_elements_from_coordinates(self, ec=None):
        """Get list of top element ids based on element coordinates"""
        if ec is None:
            ec = self.element_coordinates

        d_eps = 1e-4
        top_elems = []
        x_old = ec[0, 0]
        y_old = ec[0, 1]
        for j in range(1, len(ec)):
            d2 = (ec[j, 0] - x_old) ** 2 + (ec[j, 1] - y_old) ** 2
            # print(d2)
            if d2 > d_eps:
                # this is a new x,y point
                # then the previous element must be a top element
                top_elems.append(j - 1)
            x_old = ec[j, 0]
            y_old = ec[j, 1]
        return np.array(top_elems)

    def to_2d_geometry(self):
        """extract 2d geometry from 3d geometry

        Returns
        -------
        UnstructuredGeometry
            2d geometry (bottom nodes)
        """
        if self.is_2d:
            return self

        # extract information for selected elements
        elem_ids = self.bottom_elements
        if self._type == UnstructuredType.Dfsu3DSigmaZ:
            # for z-layers nodes will not match on neighboring elements!
            elem_ids = self.top_elements

        node_ids, elem_tbl = self._get_nodes_and_table_for_elements(
            elem_ids, node_layers="bottom"
        )
        node_coords = self.node_coordinates[node_ids]
        codes = self.codes[node_ids]

        # create new geometry
        geom = _UnstructuredGeometry()
        geom._set_nodes(
            node_coords,
            codes=codes,
            node_ids=node_ids,
            projection_string=self.projection_string,
        )
        geom._set_elements(elem_tbl, self.element_ids[elem_ids])

        geom._type = UnstructuredType.Mesh

        geom._reindex()

        # Fix z-coordinate for sigma-z:
        if self._type == UnstructuredType.Dfsu3DSigmaZ:
            zn = geom.node_coordinates[:, 2].copy()
            for j, elem_nodes in enumerate(geom.element_table):
                elem_nodes3d = self.element_table[self.bottom_elements[j]]
                for jn in range(len(elem_nodes)):
                    znj_3d = self.node_coordinates[elem_nodes3d[jn], 2]
                    zn[elem_nodes[jn]] = min(zn[elem_nodes[jn]], znj_3d)
            geom.node_coordinates[:, 2] = zn

        return geom

    def _get_nodes_and_table_for_elements(self, elements, node_layers="all"):
        """list of nodes and element table for a list of elements

        Parameters
        ----------
        elements : np.array(int)
            array of element ids
        node_layers : str, optional
            for 3D files 'all', 'bottom' or 'top' nodes
            of each element, by default 'all'

        Returns
        -------
        np.array(int)
            array of node ids (unique)
        list(list(int))
            element table with a list of nodes for each element
        """
        nodes = []
        elem_tbl = []
        if (node_layers is None) or (node_layers == "all") or self.is_2d:
            for j in elements:
                elem_nodes = self.element_table[j]
                elem_tbl.append(elem_nodes)
                for node in elem_nodes:
                    nodes.append(node)
        else:
            # 3D file
            if (node_layers != "bottom") and (node_layers != "top"):
                raise Exception("node_layers must be either all, bottom or top")
            for j in elements:
                elem_nodes = self.element_table[j]
                nn = len(elem_nodes)
                halfn = int(nn / 2)
                if node_layers == "bottom":
                    elem_nodes = elem_nodes[:halfn]
                if node_layers == "top":
                    elem_nodes = elem_nodes[halfn:]
                elem_tbl.append(elem_nodes)
                for node in elem_nodes:
                    nodes.append(node)

        return np.unique(nodes), elem_tbl

    @property
    def element_coordinates(self):
        """Center coordinates of each element"""
        if self._ec is None:
            self._ec = self._get_element_coords()
        return self._ec

    def _get_element_coords(self):
        """Calculates the coordinates of the center of each element.
        Returns
        -------
        np.array
            x,y,z of each element
        """
        n_elements = self.n_elements

        ec = np.empty([n_elements, 3])

        # pre-allocate for speed
        maxnodes = self.max_nodes_per_element
        idx = np.zeros(maxnodes, dtype=np.int)
        xcoords = np.zeros([maxnodes, n_elements])
        ycoords = np.zeros([maxnodes, n_elements])
        zcoords = np.zeros([maxnodes, n_elements])
        nnodes_per_elem = np.zeros(n_elements)

        for j in range(n_elements):
            nodes = self._element_table[j]
            nnodes = len(nodes)
            nnodes_per_elem[j] = nnodes
            for i in range(nnodes):
                idx[i] = nodes[i]  # - 1

            xcoords[:nnodes, j] = self._nc[idx[:nnodes], 0]
            ycoords[:nnodes, j] = self._nc[idx[:nnodes], 1]
            zcoords[:nnodes, j] = self._nc[idx[:nnodes], 2]

        ec[:, 0] = np.sum(xcoords, axis=0) / nnodes_per_elem
        ec[:, 1] = np.sum(ycoords, axis=0) / nnodes_per_elem
        ec[:, 2] = np.sum(zcoords, axis=0) / nnodes_per_elem

        self._ec = ec
        return ec

    def contains(self, points):
        """test if a list of points are contained by mesh

        Parameters
        ----------
        points : array-like n-by-2
            x,y-coordinates of n points to be tested

        Returns
        -------
        bool array
            True for points inside, False otherwise
        """
        import matplotlib.path as mp

        points = np.atleast_2d(points)

        exterior = self.boundary_polylines.exteriors[0]
        cnts = mp.Path(exterior.xy).contains_points(points)

        if self.boundary_polylines.n_exteriors > 1:
            # in case of several dis-joint outer domains
            for exterior in self.boundary_polylines.exteriors[1:]:
                in_domain = mp.Path(exterior.xy).contains_points(points)
                cnts = np.logical_or(cnts, in_domain)

        # subtract any holes
        for interior in self.boundary_polylines.interiors:
            in_hole = mp.Path(interior.xy).contains_points(points)
            cnts = np.logical_and(cnts, ~in_hole)

        return cnts

    def get_overset_grid(self, dx=None, dy=None, shape=None, buffer=None):
        """get a 2d grid that covers the domain by specifying spacing or shape

        Parameters
        ----------
        dx : float or (float, float), optional
            grid resolution in x-direction (or in x- and y-direction)
        dy : float, optional
            grid resolution in y-direction
        shape : (int, int), optional
            tuple with nx and ny describing number of points in each direction
            one of them can be None, in which case the value will be inferred
        buffer : float, optional
            positive to make the area larger, default=0
            can be set to a small negative value to avoid NaN
            values all around the domain.

        Returns
        -------
        <mikeio.Grid2D>
            2d grid
        """
        nc = self.geometry2d.node_coordinates
        bbox = Grid2D.xy_to_bbox(nc, buffer=buffer)
        return Grid2D(bbox=bbox, dx=dx, dy=dy, shape=shape)

    def get_2d_interpolant(
        self, xy, n_nearest: int = 1, extrapolate=False, p=2, radius=None
    ):
        """IDW interpolant for list of coordinates

        Parameters
        ----------
        xy : array-like
            x,y coordinates of new points
        n_nearest : int, optional
            [description], by default 1
        extrapolate : bool, optional
            allow , by default False
        p : float, optional
            power of inverse distance weighting, default=2
        radius: float, optional
            an alternative to extrapolate=False,
            only include elements within radius

        Returns
        -------
        (np.array, np.array)
            element ids and weights
        """
        xy = np.atleast_2d(xy)
        ids, dists = self._find_n_nearest_2d_elements(xy, n=n_nearest)
        weights = None

        if n_nearest == 1:
            weights = np.ones(dists.shape)
            if not extrapolate:
                weights[~self.contains(xy)] = np.nan
        elif n_nearest > 1:
            weights = get_idw_interpolant(dists, p=p)
            if not extrapolate:
                weights[~self.contains(xy), :] = np.nan
        else:
            ValueError("n_nearest must be at least 1")

        if radius is not None:
            idx = np.where(dists > radius)[0]
            weights[idx] = np.nan

        return ids, weights

    def interp2d(self, data, elem_ids, weights=None, shape=None):
        """interp spatially in data (2d only)

        Parameters
        ----------
        data : ndarray or list(ndarray)
            dfsu data
        elem_ids : ndarray(int)
            n sized array of 1 or more element ids used for interpolation
        weights : ndarray(float), optional
            weights with same size as elem_ids used for interpolation
        shape: tuple, optional
            reshape output

        Returns
        -------
        ndarray or list(ndarray)
            spatially interped data

        Examples
        --------
        >>> ds = dfsu.read()
        >>> g = dfs.get_overset_grid(shape=(50,40))
        >>> elem_ids, weights = dfs.get_2d_interpolant(g.xy)
        >>> dsi = dfs.interp2d(ds, elem_ids, weights)
        """
        return interp2d(data, elem_ids, weights, shape)

    def _create_tree2d(self):
        xy = self.geometry2d.element_coordinates[:, :2]
        self._tree2d = cKDTree(xy)

    def _find_n_nearest_2d_elements(self, x, y=None, n=1):
        if self._tree2d is None:
            self._create_tree2d()

        if y is None:
            p = x
            if (not np.isscalar(x)) and (np.ndim(x) == 2):
                p = x[:, 0:2]
        else:
            p = np.array((x, y)).T
        d, elem_id = self._tree2d.query(p, k=n)
        return elem_id, d

    def _find_3d_from_2d_points(self, elem2d, z=None, layer=None):

        was_scalar = np.isscalar(elem2d)
        if was_scalar:
            elem2d = np.array([elem2d])
        else:
            orig_shape = elem2d.shape
            elem2d = np.reshape(elem2d, (elem2d.size,))

        if (layer is None) and (z is None):
            # return top element
            idx = self.top_elements[elem2d]

        elif layer is None:
            idx = np.zeros_like(elem2d)
            if np.isscalar(z):
                z = z * np.ones_like(elem2d, dtype=float)
            elem3d = self.e2_e3_table[elem2d]
            for j, row in enumerate(elem3d):
                zc = self.element_coordinates[row, 2]
                d3d = np.abs(z[j] - zc)
                idx[j] = row[d3d.argsort()[0]]

        elif z is None:
            if 1 <= layer <= self.n_z_layers:
                idx = np.zeros_like(elem2d)
                elem3d = self.e2_e3_table[elem2d]
                for j, row in enumerate(elem3d):
                    try:
                        layer_ids = self.layer_ids[row]
                        id = row[list(layer_ids).index(layer)]
                        idx[j] = id
                    except:
                        print(f"Layer {layer} not present for 2d element {elem2d[j]}")
            else:
                # sigma layer
                idx = self.get_layer_elements(layer=layer)[elem2d]

        else:
            raise ValueError("layer and z cannot both be supplied!")

        if was_scalar:
            idx = idx[0]
        else:
            idx = np.reshape(idx, orig_shape)

        return idx

    def find_nearest_element(self, x, y, z=None, layer=None, n_nearest=1):
        warnings.warn("OBSOLETE! method name changed to find_nearest_elements")
        return self.find_nearest_elements(x, y, z, layer, n_nearest)

    def find_nearest_elements(
        self, x, y=None, z=None, layer=None, n_nearest=1, return_distances=False
    ):
        """Find index of nearest elements (optionally for a list)

        Parameters
        ----------

        x: float or array(float)
            X coordinate(s) (easting or longitude)
        y: float or array(float)
            Y coordinate(s) (northing or latitude)
        z: float or array(float), optional
            Z coordinate(s)  (vertical coordinate, positive upwards)
            If not provided for a 3d file, the surface element is returned
        layer: int, optional
            Search in a specific layer only (3D files only)
            Either z or layer can be provided for a 3D file
        n_nearest : int, optional
            return this many (horizontally) nearest points for
            each coordinate set, default=1
        return_distances : bool, optional
            should the horizontal distances to each point be returned?
            default=False

        Returns
        -------
        np.array
            element ids of nearest element(s)
        np.array, optional
            horizontal distances

        Examples
        --------
        >>> id = dfs.find_nearest_elements(3, 4)
        >>> ids = dfs.find_nearest_elements([3, 8], [4, 6])
        >>> ids = dfs.find_nearest_elements(xy)
        >>> ids = dfs.find_nearest_elements(3, 4, n_nearest=4)
        >>> ids, d = dfs.find_nearest_elements(xy, return_distances=True)

        >>> ids = dfs.find_nearest_elements(3, 4, z=-3)
        >>> ids = dfs.find_nearest_elements(3, 4, layer=4)
        >>> ids = dfs.find_nearest_elements(xyz)
        >>> ids = dfs.find_nearest_elements(xyz, n_nearest=3)
        """
        idx, d2d = self._find_n_nearest_2d_elements(x, y, n=n_nearest)

        if not self.is_2d:
            if self._use_third_col_as_z(x, z, layer):
                z = x[:, 2]
            idx = self._find_3d_from_2d_points(idx, z=z, layer=layer)

        if return_distances:
            return idx, d2d

        return idx

    def _use_third_col_as_z(self, x, z, layer):
        return (
            (z is None)
            and (layer is None)
            and (not np.isscalar(x))
            and (np.ndim(x) == 2)
            and (x.shape[1] >= 3)
        )

    def find_nearest_profile_elements(self, x, y):
        """Find 3d elements of profile nearest to (x,y) coordinates

        Parameters
        ----------
        x : float
            x-coordinate of point
        y : float
            y-coordinate of point

        Returns
        -------
        np.array(int)
            element ids of vertical profile
        """
        if self.is_2d:
            raise InvalidGeometry("Object is 2d. Cannot get_nearest_profile")
        else:
            elem2d, _ = self._find_n_nearest_2d_elements(x, y)
            elem3d = self.e2_e3_table[elem2d]
            return elem3d

    def get_element_area(self):
        """Calculate the horizontal area of each element.

        Returns:
        np.array(float)
            areas in m2
        """
        n_elements = self.n_elements

        # Node coordinates
        xn = self.node_coordinates[:, 0]
        yn = self.node_coordinates[:, 1]

        area = np.empty(n_elements)
        xcoords = np.empty(8)
        ycoords = np.empty(8)

        for j in range(n_elements):
            nodes = self.element_table[j]
            n_nodes = len(nodes)

            for i in range(n_nodes):
                nidx = nodes[i]
                xcoords[i] = xn[nidx]
                ycoords[i] = yn[nidx]

            # ab : edge vector corner a to b
            abx = xcoords[1] - xcoords[0]
            aby = ycoords[1] - ycoords[0]

            # ac : edge vector corner a to c
            acx = xcoords[2] - xcoords[0]
            acy = ycoords[2] - ycoords[0]

            isquad = False
            if n_nodes > 3:
                isquad = True
                # ad : edge vector corner a to d
                adx = xcoords[3] - xcoords[0]
                ady = ycoords[3] - ycoords[0]

            # if geographical coords, convert all length to meters
            if self.is_geo:
                earth_radius = 6366707.0
                deg_to_rad = np.pi / 180.0
                earth_radius_deg_to_rad = earth_radius * deg_to_rad

                # Y on element centers
                Ye = np.sum(ycoords[:n_nodes]) / n_nodes
                cosYe = np.cos(np.deg2rad(Ye))

                abx = earth_radius_deg_to_rad * abx * cosYe
                aby = earth_radius_deg_to_rad * aby
                acx = earth_radius_deg_to_rad * acx * cosYe
                acy = earth_radius_deg_to_rad * acy
                if isquad:
                    adx = earth_radius_deg_to_rad * adx * cosYe
                    ady = earth_radius_deg_to_rad * ady

            # calculate area in m2
            area[j] = 0.5 * (abx * acy - aby * acx)
            if isquad:
                area[j] = area[j] + 0.5 * (acx * ady - acy * adx)

        return np.abs(area)

    # 3D dfsu stuff
    @property
    def geometry2d(self):
        """The 2d geometry for a 3d object"""
        if self._n_layers is None:
            return self
        if self._geom2d is None:
            self._geom2d = self.to_2d_geometry()
        return self._geom2d

    @property
    def e2_e3_table(self):
        """The 2d-to-3d element connectivity table for a 3d object"""
        if self._n_layers is None:
            print("Object has no layers: cannot return e2_e3_table")
            return None
        if self._e2_e3_table is None:
            res = self._get_2d_to_3d_association()
            self._e2_e3_table = res[0]
            self._2d_ids = res[1]
            self._layer_ids = res[2]
        return self._e2_e3_table

    @property
    def elem2d_ids(self):
        """The associated 2d element id for each 3d element"""
        if self._n_layers is None:
            raise InvalidGeometry("Object has no layers: cannot return elem2d_ids")
            # or return self._2d_ids ??

        if self._2d_ids is None:
            res = self._get_2d_to_3d_association()
            self._e2_e3_table = res[0]
            self._2d_ids = res[1]
            self._layer_ids = res[2]
        return self._2d_ids

    @property
    def layer_ids(self):
        """The layer number for each 3d element"""
        if self._n_layers is None:
            raise InvalidGeometry("Object has no layers: cannot return layer_ids")
        if self._layer_ids is None:
            res = self._get_2d_to_3d_association()
            self._e2_e3_table = res[0]
            self._2d_ids = res[1]
            self._layer_ids = res[2]
        return self._layer_ids

    @property
    def n_layers(self):
        """Maximum number of layers"""
        return self._n_layers

    @property
    def n_sigma_layers(self):
        """Number of sigma layers"""
        return self._n_sigma

    @property
    def n_z_layers(self):
        """Maximum number of z-layers"""
        if self._n_layers is None:
            return None
        return self._n_layers - self._n_sigma

    @property
    def top_elements(self):
        """List of 3d element ids of surface layer"""
        if self._n_layers is None:
            print("Object has no layers: cannot find top_elements")
            return None
        elif (self._top_elems is None) and (self._source is not None):
            # note: if subset of elements is selected then this cannot be done!
            self._top_elems = np.array(DfsuUtil.FindTopLayerElements(self._source))
        return self._top_elems

    @property
    def n_layers_per_column(self):
        """List of number of layers for each column"""
        if self._n_layers is None:
            print("Object has no layers: cannot find n_layers_per_column")
            return None
        elif self._n_layers_column is None:
            top_elems = self.top_elements
            n = len(top_elems)
            tmp = top_elems.copy()
            tmp[0] = -1
            tmp[1:n] = top_elems[0 : (n - 1)]
            self._n_layers_column = top_elems - tmp
        return self._n_layers_column

    @property
    def bottom_elements(self):
        """List of 3d element ids of bottom layer"""
        if self._n_layers is None:
            print("Object has no layers: cannot find bottom_elements")
            return None
        elif self._bot_elems is None:
            self._bot_elems = self.top_elements - self.n_layers_per_column + 1
        return self._bot_elems

    def get_layer_elements(self, layer):
        """3d element ids for one (or more) specific layer(s)

        Parameters
        ----------
        layer : int or list(int)
            layer between 1 (bottom) and n_layers (top)
            (can also be negative counting from 0 at the top layer)

        Returns
        -------
        np.array(int)
            element ids
        """
        if not np.isscalar(layer):
            elem_ids = []
            for nn in layer:
                elem_ids.append(self.get_layer_elements(nn))
            elem_ids = np.concatenate(elem_ids, axis=0)
            return np.sort(elem_ids)

        n_lay = self.n_layers
        if n_lay is None:
            raise InvalidGeometry("Object has no layers: cannot get_layer_elements")

        if layer < (-n_lay + 1) or layer > n_lay:
            raise Exception(
                f"Layer {layer} not allowed; must be between -{n_lay - 1} and {n_lay}"
            )

        if layer <= 0:
            layer = layer + n_lay

        return self.element_ids[self.layer_ids == layer]

    def _get_2d_to_3d_association(self):
        e2_to_e3 = (
            []
        )  # for each 2d element: the corresponding 3d element ids from bot to top
        index2d = []  # for each 3d element: the associated 2d element id
        layerid = []  # for each 3d element: the associated layer number
        n2d = len(self.top_elements)
        topid = self.top_elements
        botid = self.bottom_elements
        # layer_ids = 1, 2, 3...
        global_layer_ids = np.arange(1, self.n_layers + 1)
        for j in range(n2d):
            col = list(range(botid[j], topid[j] + 1))

            e2_to_e3.append(col)
            for jj in col:
                index2d.append(j)

            n_local_layers = len(col)
            local_layers = global_layer_ids[-n_local_layers:]
            for ll in local_layers:
                layerid.append(ll)

        e2_to_e3 = np.array(e2_to_e3, dtype=object)
        index2d = np.array(index2d)
        layerid = np.array(layerid)
        return e2_to_e3, index2d, layerid

    def _to_polygons(self, geometry=None):
        """generate matplotlib polygons from element table for plotting

        Returns
        -------
        list(matplotlib.patches.Polygon)
            list of polygons for plotting
        """
        if geometry is None:
            geometry = self
        from matplotlib.patches import Polygon

        polygons = []

        for j in range(geometry.n_elements):
            nodes = geometry.element_table[j]
            pcoords = np.empty([len(nodes), 2])
            for i in range(len(nodes)):
                nidx = nodes[i]
                pcoords[i, :] = geometry.node_coordinates[nidx, 0:2]

            polygon = Polygon(pcoords, True)
            polygons.append(polygon)
        return polygons

    def to_shapely(self):
        """Export mesh as shapely MultiPolygon

        Returns
        -------
        shapely.geometry.MultiPolygon
            polygons with mesh elements
        """
        from shapely.geometry import Polygon, MultiPolygon

        polygons = []
        for j in range(self.n_elements):
            nodes = self.element_table[j]
            pcoords = np.empty([len(nodes), 2])
            for i in range(len(nodes)):
                nidx = nodes[i]
                pcoords[i, :] = self.node_coordinates[nidx, 0:2]
            polygon = Polygon(pcoords)
            polygons.append(polygon)
        mp = MultiPolygon(polygons)

        return mp

    def get_node_centered_data(self, data, extrapolate=True):
        """convert cell-centered data to node-centered by pseudo-laplacian method

        Parameters
        ----------
        data : np.array(float)
            cell-centered data
        extrapolate : bool, optional
            allow the method to extrapolate, default:True

        Returns
        -------
        np.array(float)
            node-centered data
        """
        nc = self.node_coordinates
        elem_table, ec, data = self._create_tri_only_element_table(data)

        node_cellID = [
            list(np.argwhere(elem_table == i)[:, 0])
            for i in np.unique(elem_table.reshape(-1,))
        ]
        node_centered_data = np.zeros(shape=nc.shape[0])
        for n, item in enumerate(node_cellID):
            I = ec[item][:, :2] - nc[n][:2]
            I2 = (I ** 2).sum(axis=0)
            Ixy = (I[:, 0] * I[:, 1]).sum(axis=0)
            lamb = I2[0] * I2[1] - Ixy ** 2
            omega = np.zeros(1)
            if lamb > 1e-10 * (I2[0] * I2[1]):
                # Standard case - Pseudo
                lambda_x = (Ixy * I[:, 1] - I2[1] * I[:, 0]) / lamb
                lambda_y = (Ixy * I[:, 0] - I2[0] * I[:, 1]) / lamb
                omega = 1.0 + lambda_x * I[:, 0] + lambda_y * I[:, 1]
                if not extrapolate:
                    omega[np.where(omega > 2)] = 2
                    omega[np.where(omega < 0)] = 0
            if omega.sum() > 0:
                node_centered_data[n] = np.sum(omega * data[item]) / np.sum(omega)
            else:
                # We did not succeed using pseudo laplace procedure, use inverse distance instead
                InvDis = [
                    1 / np.hypot(case[0], case[1])
                    for case in ec[item][:, :2] - nc[n][:2]
                ]
                node_centered_data[n] = np.sum(InvDis * data[item]) / np.sum(InvDis)

        return node_centered_data

    def _Get_2DVertical_elements(self):
        if (self._type == DfsuFileType.DfsuVerticalProfileSigmaZ) or (
            self._type == DfsuFileType.DfsuVerticalProfileSigma
        ):
            elements = [
                list(self._source.ElementTable[i])
                for i in range(len(list(self._source.ElementTable)))
            ]
            return np.asarray(elements) - 1

    def plot_vertical_profile(
        self, values, time_step=None, cmin=None, cmax=None, label="", **kwargs
    ):
        """
        Plot unstructured vertical profile

        Parameters
        ----------
        values: np.array
            value for each element to plot
        timestep: int, optional
            the timestep that fits with the data to get correct vertical
            positions, default: use static vertical positions
        cmin: real, optional
            lower bound of values to be shown on plot, default:None
        cmax: real, optional
            upper bound of values to be shown on plot, default:None
        title: str, optional
            axes title
        label: str, optional
            colorbar label
        cmap: matplotlib.cm.cmap, optional
            colormap, default viridis
        figsize: (float, float), optional
            specify size of figure
        ax: matplotlib.axes, optional
            Adding to existing axis, instead of creating new fig

        Returns
        -------
        <matplotlib.axes>
        """
        import matplotlib.pyplot as plt
        from matplotlib.collections import PolyCollection

        nc = self.node_coordinates
        x_coordinate = np.hypot(nc[:, 0], nc[:, 1])
        if time_step is None:
            y_coordinate = nc[:, 2]
        else:
            y_coordinate = self.read()[0][time_step, :]

        elements = self._Get_2DVertical_elements()

        # plot in existing or new axes?
        if "ax" in kwargs:
            ax = kwargs["ax"]
        else:
            figsize = None
            if "figsize" in kwargs:
                figsize = kwargs["figsize"]
            _, ax = plt.subplots(figsize=figsize)

        yz = np.c_[x_coordinate, y_coordinate]
        verts = yz[elements]

        if "cmap" in kwargs:
            cmap = kwargs["cmap"]
        else:
            cmap = "jet"
        pc = PolyCollection(verts, cmap=cmap)

        if cmin is None:
            cmin = np.nanmin(values)
        if cmax is None:
            cmax = np.nanmax(values)
        pc.set_clim(cmin, cmax)

        plt.colorbar(pc, ax=ax, label=label, orientation="vertical")
        pc.set_array(values)

        if "edge_color" in kwargs:
            edge_color = kwargs["edge_color"]
        else:
            edge_color = None
        pc.set_edgecolor(edge_color)

        ax.add_collection(pc)
        ax.autoscale()

        if "title" in kwargs:
            ax.set_title(kwargs["title"])

        return ax

    def plot(
        self,
        z=None,
        elements=None,
        plot_type="patch",
        title=None,
        label=None,
        cmap=None,
        vmin=None,
        vmax=None,
        levels=10,
        n_refinements=0,
        show_mesh=True,
        show_outline=True,
        figsize=None,
        ax=None,
    ):
        """
        Plot unstructured data and/or mesh, mesh outline

        Parameters
        ----------
        z: np.array, optional
            value for each element to plot, default bathymetry
        elements: list(int), optional
            list of element ids to be plotted
        plot_type: str, optional
            type of plot: 'patch' (default), 'mesh_only', 'shaded',
            'contour', 'contourf' or 'outline_only'
        title: str, optional
            axes title
        label: str, optional
            colorbar label (or title if contour plot)
        cmap: matplotlib.cm.cmap, optional
            colormap, default viridis
        vmin: real, optional
            lower bound of values to be shown on plot, default:None
        vmax: real, optional
            upper bound of values to be shown on plot, default:None
        levels: int, list(float), optional
            for contour plots: how many levels, default:10
            or a list of discrete levels e.g. [3.0, 4.5, 6.0]
        show_mesh: bool, optional
            should the mesh be shown on the plot? default=True
        show_outline: bool, optional
            should domain outline be shown on the plot? default=True
        n_refinements: int, optional
            for 'shaded' and 'contour' plots (and if show_mesh=False)
            do this number of mesh refinements for smoother plotting
        figsize: (float, float), optional
            specify size of figure
        ax: matplotlib.axes, optional
            Adding to existing axis, instead of creating new fig

        Returns
        -------
        <matplotlib.axes>
        """

        import matplotlib.cm as cm
        import matplotlib.pyplot as plt
        from matplotlib.patches import Polygon
        from matplotlib.collections import PatchCollection
        from mpl_toolkits.axes_grid1 import make_axes_locatable

        mesh_col = "0.95"
        mesh_col_dark = "0.6"

        if plot_type is None:
            plot_type = "outline_only"

        plot_data = True
        if plot_type == "mesh_only" or plot_type == "outline_only":
            plot_data = False

        if cmap is None:
            cmap = cm.viridis

        if elements is None:
            if self.is_2d:
                geometry = self
            else:
                geometry = self.geometry2d
        else:
            # spatial subset
            if self.is_2d:
                geometry = self.elements_to_geometry(elements)
            else:
                geometry = self.elements_to_geometry(elements, node_layers="bottom")

        nc = geometry.node_coordinates
        ec = geometry.element_coordinates
        ne = ec.shape[0]

        is_bathy = False
        if z is None:
            is_bathy = True
            if plot_data:
                z = ec[:, 2]
                if label is None:
                    label = "Bathymetry (m)"
        else:
            if len(z) != ne:
                raise Exception(
                    f"Length of z ({len(z)}) does not match geometry ({ne})"
                )
            if label is None:
                label = ""
            if not plot_data:
                print(f"Cannot plot data in {plot_type} plot!")

        if plot_data and vmin is None:
            vmin = np.nanmin(z)
        if plot_data and vmax is None:
            vmax = np.nanmax(z)

        # set levels
        if "contour" in plot_type:
            if levels is None:
                levels = 10
            if np.isscalar(levels):
                n_levels = levels
                levels = np.linspace(vmin, vmax, n_levels)
            else:
                n_levels = len(levels)
                vmin = min(levels)
                vmax = max(levels)

        # plot in existing or new axes?
        if ax is None:
            fig, ax = plt.subplots(figsize=figsize)

        # set aspect ratio
        if geometry.is_geo:
            mean_lat = np.mean(nc[:, 1])
            ax.set_aspect(1.0 / np.cos(np.pi * mean_lat / 180))
        else:
            ax.set_aspect("equal")

        # set plot limits
        xmin, xmax = nc[:, 0].min(), nc[:, 0].max()
        ymin, ymax = nc[:, 1].min(), nc[:, 1].max()

        # scale height of colorbar
        cbar_frac = 0.046 * nc[:, 1].ptp() / nc[:, 0].ptp()

        if plot_type == "outline_only":
            fig_obj = None

        elif plot_type == "mesh_only":
            if show_mesh == False:
                print("Not possible to use show_mesh=False on a mesh_only plot!")
            patches = geometry._to_polygons()
            fig_obj = PatchCollection(
                patches, edgecolor=mesh_col_dark, facecolor="none", linewidths=0.3
            )
            ax.add_collection(fig_obj)

        elif plot_type == "patch" or plot_type == "box":
            patches = geometry._to_polygons()
            # do plot as patches (like MZ "box contour")
            # with (constant) element center values
            if show_mesh:
                fig_obj = PatchCollection(
                    patches, cmap=cmap, edgecolor=mesh_col, linewidths=0.4
                )
            else:
                fig_obj = PatchCollection(
                    patches, cmap=cmap, edgecolor="face", alpha=None, linewidths=None
                )

            fig_obj.set_array(z)
            fig_obj.set_clim(vmin, vmax)
            ax.add_collection(fig_obj)

            cax = make_axes_locatable(ax).append_axes("right", size="5%", pad=0.05)
            plt.colorbar(fig_obj, label=label, cax=cax)

        else:
            # do node-based triangular plot
            import matplotlib.tri as tri

            mesh_linewidth = 0.0
            if show_mesh and geometry.is_tri_only:
                mesh_linewidth = 0.4
                if n_refinements > 0:
                    n_refinements = 0
                    print("Warning: mesh refinement is not possible if plot_mesh=True")

            elem_table, ec, z = self._create_tri_only_element_table(
                data=z, geometry=geometry
            )
            triang = tri.Triangulation(nc[:, 0], nc[:, 1], elem_table)

            zn = geometry.get_node_centered_data(z)

            if n_refinements > 0:
                # TODO: refinements doesn't seem to work for 3d files?
                refiner = tri.UniformTriRefiner(triang)
                triang, zn = refiner.refine_field(zn, subdiv=n_refinements)

            if plot_type == "shaded" or plot_type == "smooth":
                ax.triplot(triang, lw=mesh_linewidth, color=mesh_col)
                fig_obj = ax.tripcolor(
                    triang,
                    zn,
                    edgecolors="face",
                    vmin=vmin,
                    vmax=vmax,
                    cmap=cmap,
                    linewidths=0.3,
                    shading="gouraud",
                )

                cax = make_axes_locatable(ax).append_axes("right", size="5%", pad=0.05)
                plt.colorbar(fig_obj, label=label, cax=cax)

            elif plot_type == "contour" or plot_type == "contour_lines":
                ax.triplot(triang, lw=mesh_linewidth, color=mesh_col_dark)
                fig_obj = ax.tricontour(
                    triang, zn, levels=levels, linewidths=[1.2], cmap=cmap
                )
                ax.clabel(fig_obj, fmt="%1.2f", inline=1, fontsize=9)
                if len(label) > 0:
                    ax.set_title(label)

            elif plot_type == "contourf" or plot_type == "contour_filled":
                ax.triplot(triang, lw=mesh_linewidth, color=mesh_col)
                vbuf = 0.01 * (vmax - vmin) / n_levels
                # avoid white outside limits
                zn = np.clip(zn, vmin + vbuf, vmax - vbuf)
                fig_obj = ax.tricontourf(triang, zn, levels=levels, cmap=cmap)

                # colorbar
                cax = make_axes_locatable(ax).append_axes("right", size="5%", pad=0.05)
                plt.colorbar(fig_obj, label=label, cax=cax)

            else:
                if (plot_type is not None) and plot_type != "outline_only":
                    raise Exception(f"plot_type {plot_type} unknown!")

            if show_mesh and (not geometry.is_tri_only):
                # if mesh is not tri only, we need to add it manually on top
                patches = geometry._to_polygons()
                mesh_linewidth = 0.4
                if plot_type == "contour":
                    mesh_col = mesh_col_dark
                p = PatchCollection(
                    patches,
                    edgecolor=mesh_col,
                    facecolor="none",
                    linewidths=mesh_linewidth,
                )
                ax.add_collection(p)

        if show_outline:
            linwid = 1.2
            out_col = "0.4"
            for exterior in self.boundary_polylines.exteriors:
                ax.plot(*exterior.xy.T, color=out_col, linewidth=linwid)
                xd, yd = exterior.xy[:, 0], exterior.xy[:, 1]
                xmin, xmax = min(xmin, np.min(xd)), max(xmax, np.max(xd))
                ymin, ymax = min(ymin, np.min(yd)), max(ymax, np.max(yd))

            for interior in self.boundary_polylines.interiors:
                ax.plot(*interior.xy.T, color=out_col, linewidth=linwid)

        # set plot limits
        xybuf = 6e-3 * (xmax - xmin)
        ax.set_xlim(xmin - xybuf, xmax + xybuf)
        ax.set_ylim(ymin - xybuf, ymax + xybuf)

        if title is not None:
            ax.set_title(title)

        return ax

    def _create_tri_only_element_table(self, data=None, geometry=None):
        """Convert quad/tri mesh to pure tri-mesh"""
        if geometry is None:
            geometry = self

        ec = geometry.element_coordinates
        if geometry.is_tri_only:
            return np.asarray(geometry.element_table), ec, data

        if data is None:
            data = []

        elem_table = [
            list(geometry.element_table[i]) for i in range(geometry.n_elements)
        ]
        tmp_elmnt_nodes = elem_table.copy()
        for el, item in enumerate(tmp_elmnt_nodes):
            if len(item) == 4:
                elem_table.pop(el)  # remove quad element

                # insert two new tri elements in table
                elem_table.insert(el, item[:3])
                tri2_nodes = [item[i] for i in [2, 3, 0]]
                elem_table.append(tri2_nodes)

                # new center coordinates for new tri-elements
                ec[el] = geometry.node_coordinates[item[:3]].mean(axis=1)
                tri2_ec = geometry.node_coordinates[tri2_nodes].mean(axis=1)
                ec = np.append(ec, tri2_ec.reshape(1, -1), axis=0)

                # use same data in two new tri elements
                data = np.append(data, data[el])

        return np.asarray(elem_table), ec, data

    def _get_boundary_polylines_uncategorized(self):
        """Construct closed polylines for all boundary faces"""
        boundary_faces = self._get_boundary_faces()
        face_remains = boundary_faces.copy()
        polylines = []
        while face_remains.shape[0] > 1:
            n0 = face_remains[:, 0]
            n1 = face_remains[:, 1]
            polyline = [n0[0], n1[0]]
            index_to_delete = [0]
            count = 0
            end_points = face_remains[0, 1]
            while True:
                next_point_index = np.where(n0 == end_points)
                if next_point_index[0].size != 0:
                    polyline.append(face_remains[next_point_index[0][0], 1])
                    index_to_delete.append(next_point_index[0][0])
                    end_points = polyline[-1]
                count += 1
                if count > face_remains.shape[0] or polyline[0] == end_points:
                    break

            face_remains = np.delete(face_remains, index_to_delete, axis=0)
            polylines.append(polyline)
        return polylines

    def _get_boundary_polylines(self):
        """Get boundary polylines and categorize as inner or outer by
        assessing the signed area
        """
        polylines = self._get_boundary_polylines_uncategorized()

        poly_lines_int = []
        poly_lines_ext = []
        Polyline = namedtuple("Polyline", ["n_nodes", "nodes", "xy", "area"])

        for polyline in polylines:
            xy = self.geometry2d.node_coordinates[polyline, :2]
            area = (
                np.dot(xy[:, 1], np.roll(xy[:, 0], 1))
                - np.dot(xy[:, 0], np.roll(xy[:, 1], 1))
            ) * 0.5
            poly_line = np.asarray(polyline)
            xy = self.geometry2d.node_coordinates[poly_line, 0:2]
            poly = Polyline(len(polyline), poly_line, xy, area)
            if area > 0:
                poly_lines_ext.append(poly)
            else:
                poly_lines_int.append(poly)

        BoundaryPolylines = namedtuple(
            "BoundaryPolylines",
            ["n_exteriors", "exteriors", "n_interiors", "interiors"],
        )
        n_ext = len(poly_lines_ext)
        n_int = len(poly_lines_int)
        return BoundaryPolylines(n_ext, poly_lines_ext, n_int, poly_lines_int)

    def _get_boundary_faces(self):
        """Construct list of faces"""
        element_table = self.geometry2d.element_table

        all_faces = []
        for el in element_table:
            ele = [*el, el[0]]
            for j in range(len(el)):
                all_faces.append(ele[j : j + 2])

        all_faces = np.asarray(all_faces)

        all_faces_sorted = np.sort(all_faces, axis=1)
        _, uf_id, face_counts = np.unique(
            all_faces_sorted, axis=0, return_index=True, return_counts=True
        )

        # boundary faces are those appearing only once
        bnd_face_id = face_counts == 1
        return all_faces[uf_id[bnd_face_id]]


class _UnstructuredFile(_UnstructuredGeometry):
    """
    _UnstructuredFile based on _UnstructuredGeometry and base class for Mesh and Dfsu
    knows dotnet file, items and timesteps and reads file header
    """

    _filename = None
    _source = None
    _deletevalue = None

    _n_timesteps = None
    _start_time = None
    _timestep_in_seconds = None

    _n_items = None
    _items = None
    _dtype = np.float64

    show_progress = False

    def __repr__(self):
        out = []
        if self._type is not None:
            out.append(self.type_name)
        out.append(f"Number of elements: {self.n_elements}")
        out.append(f"Number of nodes: {self.n_nodes}")
        if self._projstr:
            out.append(f"Projection: {self.projection_string}")
        if not self.is_2d:
            out.append(f"Number of sigma layers: {self.n_sigma_layers}")
        if (
            self._type == UnstructuredType.DfsuVerticalProfileSigmaZ
            or self._type == UnstructuredType.Dfsu3DSigmaZ
        ):
            out.append(f"Max number of z layers: {self.n_layers - self.n_sigma_layers}")
        if self._n_items is not None:
            if self._n_items < 10:
                out.append("Items:")
                for i, item in enumerate(self.items):
                    out.append(f"  {i}:  {item}")
            else:
                out.append(f"Number of items: {self._n_items}")
        if self._n_timesteps is not None:
            if self._n_timesteps == 1:
                out.append(f"Time: time-invariant file (1 step) at {self._start_time}")
            else:
                out.append(
                    f"Time: {self._n_timesteps} steps with dt={self._timestep_in_seconds}s"
                )
                out.append(f"      {self._start_time} -- {self.end_time}")
        return str.join("\n", out)

    def __init__(self):
        super().__init__()

    def _read_header(self, filename):
        if not os.path.isfile(filename):
            raise Exception(f"file {filename} does not exist!")

        _, ext = os.path.splitext(filename)

        if ext == ".mesh":
            self._read_mesh_header(filename)

        elif ext == ".dfsu":
            self._read_dfsu_header(filename)
        else:
            raise Exception(f"Filetype {ext} not supported (mesh,dfsu)")

    def _read_mesh_header(self, filename):
        """
        Read header of mesh file and set object properties
        """
        msh = MeshFile.ReadMesh(filename)
        self._source = msh
        self._projstr = msh.ProjectionString
        self._type = UnstructuredType.Mesh

        # geometry
        self._set_nodes_from_source(msh)
        self._set_elements_from_source(msh)

    def _read_dfsu_header(self, filename):
        """
        Read header of dfsu file and set object properties
        """
        dfs = DfsuFile.Open(filename)
        self._source = dfs
        self._projstr = dfs.Projection.WKTString
        self._type = UnstructuredType(dfs.DfsuFileType)
        self._deletevalue = dfs.DeleteValueFloat

        # geometry
        self._set_nodes_from_source(dfs)
        self._set_elements_from_source(dfs)

        if not self.is_2d:
            self._n_layers = dfs.NumberOfLayers
            self._n_sigma = dfs.NumberOfSigmaLayers

        # items
        self._n_items = safe_length(dfs.ItemInfo)
        self._items = get_item_info(dfs.ItemInfo, list(range(self._n_items)))

        # time
        self._start_time = from_dotnet_datetime(dfs.StartDateTime)
        self._n_timesteps = dfs.NumberOfTimeSteps
        self._timestep_in_seconds = dfs.TimeStepInSeconds

        dfs.Close()

    def _set_nodes_from_source(self, source):
        xn = asNumpyArray(source.X)
        yn = asNumpyArray(source.Y)
        zn = asNumpyArray(source.Z)
        self._nc = np.column_stack([xn, yn, zn])
        self._codes = np.array(list(source.Code))
        self._n_nodes = source.NumberOfNodes
        self._node_ids = np.array(list(source.NodeIds)) - 1

    def _set_elements_from_source(self, source):
        self._n_elements = source.NumberOfElements
        self._element_table_dotnet = source.ElementTable
        self._element_table = None  # do later if needed
        self._element_ids = np.array(list(source.ElementIds)) - 1


class Dfsu(_UnstructuredFile):
    def __init__(self, filename, dtype=np.float64):
        """
        Create a Dfsu object

        Parameters
        ---------
        filename: str
            dfsu or mesh filename
        dtype: np.dtype, optional
            default np.float64, valid options are np.float32, np.float64
        """
        if dtype not in [np.float32, np.float64]:
            raise ValueError("Invalid data type. Choose np.float32 or np.float64")

        super().__init__()
        self._filename = filename
        self._read_header(filename)
        self._dtype = dtype

        # show progress bar for large files
        if self._type == UnstructuredType.Mesh:
            tot_size = self.n_elements
        else:
            tot_size = self.n_elements * self.n_timesteps * self.n_items
        if tot_size > 1e6:
            self.show_progress = True

    @property
    def element_coordinates(self):
        # faster way of getting element coordinates than base class implementation
        if self._ec is None:
            self._ec = self._get_element_coords_from_source()
        return self._ec

    def _get_element_coords_from_source(self):
        xc = np.zeros(self.n_elements)
        yc = np.zeros(self.n_elements)
        zc = np.zeros(self.n_elements)
        _, xc2, yc2, zc2 = DfsuUtil.CalculateElementCenterCoordinates(
            self._source, to_dotnet_array(xc), to_dotnet_array(yc), to_dotnet_array(zc),
        )
        ec = np.column_stack([asNumpyArray(xc2), asNumpyArray(yc2), asNumpyArray(zc2)])
        return ec

    @property
    def deletevalue(self):
        """File delete value"""
        return self._deletevalue

    @property
    def n_items(self):
        """Number of items"""
        return self._n_items

    @property
    def items(self):
        """List of items"""
        return self._items

    @property
    def start_time(self):
        """File start time"""
        return self._start_time

    @property
    def n_timesteps(self):
        """Number of time steps"""
        return self._n_timesteps

    @property
    def timestep(self):
        """Time step size in seconds"""
        return self._timestep_in_seconds

    @property
    def end_time(self):
        """File end time"""
        return self.start_time + timedelta(
            seconds=((self.n_timesteps - 1) * self.timestep)
        )

    def read(self, items=None, time_steps=None, elements=None):
        """
        Read data from a dfsu file

        Parameters
        ---------
        items: list[int] or list[str], optional
            Read only selected items, by number (0-based), or by name
        time_steps: str, int or list[int], optional
            Read only selected time_steps
        elements: list[int], optional
            Read only selected element ids

        Returns
        -------
        Dataset
            A dataset with data dimensions [t,elements]

        Examples
        --------
        >>> dfsu.read()
        <mikeio.DataSet>
        Dimensions: (9, 884)
        Time: 1985-08-06 07:00:00 - 1985-08-07 03:00:00
        Items:
        0:  Surface elevation <Surface Elevation> (meter)
        1:  U velocity <u velocity component> (meter per sec)
        2:  V velocity <v velocity component> (meter per sec)
        3:  Current speed <Current Speed> (meter per sec)
        >>> dfsu.read(time_steps="1985-08-06 12:00,1985-08-07 00:00")
        <mikeio.DataSet>
        Dimensions: (5, 884)
        Time: 1985-08-06 12:00:00 - 1985-08-06 22:00:00
        Items:
        0:  Surface elevation <Surface Elevation> (meter)
        1:  U velocity <u velocity component> (meter per sec)
        2:  V velocity <v velocity component> (meter per sec)
        3:  Current speed <Current Speed> (meter per sec)
        """

        # Open the dfs file for reading
        # self._read_dfsu_header(self._filename)
        dfs = DfsuFile.Open(self._filename)
        # time may have changes since we read the header
        # (if engine is continuously writing to this file)
        # TODO: add more checks that this is actually still the same file
        # (could have been replaced in the meantime)

        item_numbers = valid_item_numbers(dfs.ItemInfo, items)
        items = get_item_info(dfs.ItemInfo, item_numbers)
        n_items = len(item_numbers)

        self._n_timesteps = dfs.NumberOfTimeSteps
        time_steps = valid_timesteps(dfs, time_steps)

        if elements is None:
            n_elems = self.n_elements
            n_nodes = self.n_nodes
        else:
            node_ids, _ = self._get_nodes_and_table_for_elements(elements)
            n_elems = len(elements)
            n_nodes = len(node_ids)

        deletevalue = self.deletevalue

        data_list = []

        item0_is_node_based = False
        for item in range(n_items):
            # Initialize an empty data block
            if item == 0 and items[item].name == "Z coordinate":
                item0_is_node_based = True
                data = np.ndarray(shape=(len(time_steps), n_nodes), dtype=self._dtype)
            else:
                data = np.ndarray(shape=(len(time_steps), n_elems), dtype=self._dtype)
            data_list.append(data)

        t_seconds = np.zeros(len(time_steps), dtype=float)

        for i in trange(len(time_steps), disable=not self.show_progress):
            it = time_steps[i]
            for item in range(n_items):

                itemdata = dfs.ReadItemTimeStep(item_numbers[item] + 1, it)

                src = itemdata.Data

                d = to_numpy(src)

                d[d == deletevalue] = np.nan

                if elements is not None:
                    if item == 0 and item0_is_node_based:
                        d = d[node_ids]
                    else:
                        d = d[elements]

                data_list[item][i, :] = d

            t_seconds[i] = itemdata.Time

        time = [self.start_time + timedelta(seconds=tsec) for tsec in t_seconds]

        dfs.Close()
        return Dataset(data_list, time, items)

    def extract_track(self, track, items=None, method="nearest"):
        """
        Extract track data from a dfsu file

        Parameters
        ---------
        track: pandas.DataFrame
            with DatetimeIndex and (x, y) of track points as first two columns
            x,y coordinates must be in same coordinate system as dfsu
        track: str
            filename of csv or dfs0 file containing t,x,y
        items: list[int] or list[str], optional
            Extract only selected items, by number (0-based), or by name
        method: str, optional
            Spatial interpolation method ('nearest' or 'inverse_distance')
            default='nearest'

        Returns
        -------
        Dataset
            A dataset with data dimension t
            The first two items will be x- and y- coordinates of track

        Examples
        --------
        >>> ds = dfsu.extract_track(times, xy, items=['u','v'])

        >>> ds = dfsu.extract_track('track_file.dfs0')

        >>> ds = dfsu.extract_track('track_file.csv', items=0)
        """

        dfs = DfsuFile.Open(self._filename)

        item_numbers = valid_item_numbers(dfs.ItemInfo, items)
        items = get_item_info(dfs.ItemInfo, item_numbers)
        n_items = len(item_numbers)

        self._n_timesteps = dfs.NumberOfTimeSteps
        time_steps = valid_timesteps(dfs, time_steps=None)

        deletevalue = self.deletevalue

        if isinstance(track, str):
            filename = track
            if os.path.exists(filename):
                _, ext = os.path.splitext(filename)
                if ext == ".dfs0":
                    df = Dfs0(filename).to_dataframe()
                elif ext == ".csv":
                    df = pd.read_csv(filename, index_col=0, parse_dates=True)
                else:
                    raise ValueError(f"{ext} files not supported (dfs0, csv)")

                times = df.index
                coords = df.iloc[:, 0:2].values
            else:
                raise ValueError(f"{filename} does not exist")
        elif isinstance(track, Dataset):
            times = track.time
            coords = np.zeros(shape=(len(times), 2))
            coords[:, 0] = track.data[0]
            coords[:, 1] = track.data[1]
        else:
            assert isinstance(track, pd.DataFrame)
            times = track.index
            coords = track.iloc[:, 0:2].values

        if self.is_geo:
            lon = coords[:, 0]
            lon[lon < -180] = lon[lon < -180] + 360
            lon[lon >= 180] = lon[lon >= 180] - 360
            coords[:, 0] = lon

        data_list = []
        data_list.append(coords[:, 0])  # longitude
        data_list.append(coords[:, 1])  # latitude
        for item in range(n_items):
            # Initialize an empty data block
            data = np.empty(shape=(len(times)), dtype=self._dtype)
            data[:] = np.nan
            data_list.append(data)

        # spatial interpolation
        n_pts = 5
        if method == "nearest":
            n_pts = 1
        elem_ids, weights = self.get_2d_interpolant(coords, n_nearest=n_pts)

        # track end (relative to dfsu)
        t_rel = (times - self.end_time).total_seconds()
        # largest idx for which (times - self.end_time)<=0
        i_end = np.where(t_rel <= 0)[0][-1]

        # track time relative to dfsu start
        t_rel = (times - self.start_time).total_seconds()
        i_start = np.where(t_rel >= 0)[0][0]  # smallest idx for which t_rel>=0

        dfsu_step = int(np.floor(t_rel[i_start] / self.timestep))  # first step

        # initialize dfsu data arrays
        d1 = np.ndarray(shape=(n_items, self.n_elements), dtype=self._dtype)
        d2 = np.ndarray(shape=(n_items, self.n_elements), dtype=self._dtype)
        t1 = 0.0
        t2 = 0.0

        # very first dfsu time step
        step = time_steps[dfsu_step]
        for item in range(n_items):
            itemdata = dfs.ReadItemTimeStep(item_numbers[item] + 1, step)
            t2 = itemdata.Time - 1e-10
            d = to_numpy(itemdata.Data)
            d[d == deletevalue] = np.nan
            d2[item, :] = d

        def is_EOF(step):
            return step >= self.n_timesteps

        # loop over track points
        for i in trange(i_start, i_end + 1, disable=not self.show_progress):
            t_rel[i]  # time of point relative to dfsu start

            read_next = t_rel[i] > t2

            while (read_next == True) and (~is_EOF(dfsu_step)):
                dfsu_step = dfsu_step + 1

                # swap new to old
                d1, d2 = d2, d1
                t1, t2 = t2, t1

                step = time_steps[dfsu_step]
                for item in range(n_items):
                    itemdata = dfs.ReadItemTimeStep(item_numbers[item] + 1, step)
                    t2 = itemdata.Time
                    d = to_numpy(itemdata.Data)
                    d[d == deletevalue] = np.nan
                    d2[item, :] = d

                read_next = t_rel[i] > t2

            if (read_next == True) and (is_EOF(dfsu_step)):
                # cannot read next - no more timesteps in dfsu file
                continue

            w = (t_rel[i] - t1) / self.timestep  # time-weight
            eid = elem_ids[i]
            if np.any(eid > 0):
                dati = (1 - w) * np.dot(d1[:, eid], weights[i])
                dati = dati + w * np.dot(d2[:, eid], weights[i])
            else:
                dati = np.empty(shape=n_items, dtype=self._dtype)
                dati[:] = np.nan

            for item in range(n_items):
                data_list[item + 2][i] = dati[item]

        dfs.Close()

        items_out = []
        if self.is_geo:
            items_out.append(ItemInfo("Longitude"))
            items_out.append(ItemInfo("Latitude"))
        else:
            items_out.append(ItemInfo("x"))
            items_out.append(ItemInfo("y"))
        for item in items:
            items_out.append(item)

        return Dataset(data_list, times, items_out)

    def write_header(
        self, filename, start_time=None, dt=None, items=None, elements=None, title=None,
    ):
        """Write the header of a new dfsu file

        Parameters
        -----------
        filename: str
            full path to the new dfsu file
        start_time: datetime, optional
            start datetime, default is datetime.now()
        dt: float, optional
            The time step (in seconds)
        items: list[ItemInfo], optional
        elements: list[int], optional
            write only these element ids to file
        title: str
            title of the dfsu file. Default is blank.

        Examples
        --------
        >>> msh = Mesh("foo.mesh")
        >>> n_elements = msh.n_elements
        >>> dfs = Dfsu(meshfilename)
        >>> nt = 1000
        >>> n_items = 10
        >>> items = [ItemInfo(f"Item {i+1}") for i in range(n_items)]
        >>> with dfs.write_header(outfilename, items=items) as f:
        >>>     for i in range(1, nt):
        >>>         data = []
        >>>         for i in range(n_items):
        >>>             d = np.random.random((1, n_elements))
        >>>             data.append(d)
        >>>             f.append(data)
        """

        return self.write(
            filename=filename,
            data=[],
            start_time=start_time,
            dt=dt,
            items=items,
            elements=elements,
            title=title,
            keep_open=True,
        )

    def write(
        self,
        filename,
        data,
        start_time=None,
        dt=None,
        items=None,
        elements=None,
        title=None,
        keep_open=False,
    ):
        """Write a new dfsu file

        Parameters
        -----------
        filename: str
            full path to the new dfsu file
        data: list[np.array] or Dataset
            list of matrices, one for each item. Matrix dimension: time, x
        start_time: datetime, optional
            start datetime, default is datetime.now()
        dt: float, optional
            The time step (in seconds)
        items: list[ItemInfo], optional
        elements: list[int], optional
            write only these element ids to file
        title: str
            title of the dfsu file. Default is blank.
        keep_open: bool, optional
            Keep file open for appending
        """

        if isinstance(data, Dataset):
            items = data.items
            start_time = data.time[0]
            if dt is None and len(data.time) > 1:
                if not data.is_equidistant:
                    raise Exception(
                        "Data is not equidistant in time. Dfsu requires equidistant temporal axis!"
                    )
                dt = (data.time[1] - data.time[0]).total_seconds()
            data = data.data

        n_items = len(data)
        n_time_steps = 0
        if n_items > 0:
            n_time_steps = np.shape(data[0])[0]

        if dt is None:
            if self.timestep is None:
                dt = 1
            else:
                dt = self.timestep  # 1 # Arbitrary if there is only a single timestep

        if start_time is None:
            if self.start_time is None:
                start_time = datetime.now()
                warnings.warn(
                    f"No start time supplied. Using current time: {start_time} as start time."
                )
            else:
                start_time = self.start_time
                warnings.warn(
                    f"No start time supplied. Using start time from source: {start_time} as start time."
                )

        if items is None:
            if n_items == 0:
                raise ValueError(
                    "Number of items unknown. Add (..., items=[ItemInfo(...)]"
                )
            items = [ItemInfo(f"Item {i + 1}") for i in range(n_items)]

        if title is None:
            title = ""

        file_start_time = to_dotnet_datetime(start_time)

        # spatial subset
        if elements is None:
            geometry = self
        else:
            geometry = self.elements_to_geometry(elements)
            if (not self.is_2d) and (geometry._type == UnstructuredType.Dfsu2D):
                # redo extraction as 2d:
                print("will redo extraction in 2d!")
                geometry = self.elements_to_geometry(elements, node_layers="bottom")
                if items[0].name == "Z coordinate":
                    # get rid of z-item
                    items = items[1 : (n_items + 1)]
                    n_items = n_items - 1
                    new_data = []
                    for j in range(n_items):
                        new_data.append(data[j + 1])
                    data = new_data

        # Default filetype;
        if geometry._type == UnstructuredType.Mesh:
            # create dfs2d from mesh
            dfsu_filetype = DfsuFileType.Dfsu2D
        else:
            # TODO: if subset is slice...
            dfsu_filetype = geometry._type.value

        if dfsu_filetype != DfsuFileType.Dfsu2D:
            if items[0].name != "Z coordinate":
                raise Exception("First item must be z coordinates of the nodes!")

        xn = geometry.node_coordinates[:, 0]
        yn = geometry.node_coordinates[:, 1]

        # zn have to be Single precision??
        zn = to_dotnet_float_array(geometry.node_coordinates[:, 2])

        elem_table = []
        for j in range(geometry.n_elements):
            elem_nodes = geometry.element_table[j]
            elem_nodes = [nd + 1 for nd in elem_nodes]
            elem_table.append(elem_nodes)
        elem_table = asnetarray_v2(elem_table)

        builder = DfsuBuilder.Create(dfsu_filetype)

        builder.SetNodes(xn, yn, zn, geometry.codes)
        builder.SetElements(elem_table)
        # builder.SetNodeIds(geometry.node_ids+1)
        # builder.SetElementIds(geometry.elements+1)

        factory = DfsFactory()
        proj = factory.CreateProjection(geometry.projection_string)
        builder.SetProjection(proj)
        builder.SetTimeInfo(file_start_time, dt)
        builder.SetZUnit(eumUnit.eumUmeter)

        if dfsu_filetype != DfsuFileType.Dfsu2D:
            builder.SetNumberOfSigmaLayers(geometry.n_sigma_layers)

        for item in items:
            if item.name != "Z coordinate":
                builder.AddDynamicItem(
                    item.name, eumQuantity.Create(item.type, item.unit)
                )

        try:
            self._dfs = builder.CreateFile(filename)
        except IOError:
            print("cannot create dfsu file: ", filename)

        deletevalue = self._dfs.DeleteValueFloat

        try:
            # Add data for all item-timesteps, copying from source
            for i in trange(n_time_steps, disable=not self.show_progress):
                for item in range(n_items):
                    d = data[item][i, :]
                    d[np.isnan(d)] = deletevalue
                    darray = to_dotnet_float_array(d)
                    self._dfs.WriteItemTimeStepNext(0, darray)
            if not keep_open:
                self._dfs.Close()
            else:
                return self

        except Exception as e:
            print(e)
            self._dfs.Close()
            os.remove(filename)

    def append(self, data):
        """Append to a dfsu file opened with `write(...,keep_open=True)`

        Parameters
        -----------
        data: list[np.array]
        """

        deletevalue = self._dfs.DeleteValueFloat
        n_items = len(data)
        n_time_steps = np.shape(data[0])[0]
        for i in trange(n_time_steps, disable=not self.show_progress):
            for item in range(n_items):
                d = data[item][i, :]
                d[np.isnan(d)] = deletevalue
                darray = to_dotnet_float_array(d)
                self._dfs.WriteItemTimeStepNext(0, darray)

    def close(self):
        "Finalize write for a dfsu file opened with `write(...,keep_open=True)`"
        self._dfs.Close()

    def __enter__(self):
        return self

    def __exit__(self, type, value, traceback):
        self._dfs.Close()

    def to_mesh(self, outfilename):
        """write object to mesh file

        Parameters
        ----------
        outfilename : str
            path to file to be written
        """
        if self.is_2d:
            # make sure element table has been constructured
            _ = self.element_table
            geometry = self
        else:
            geometry = self.geometry2d

        Mesh._geometry_to_mesh(outfilename, geometry)

    def to_dfs2(
        self,
        x0: float,
        y0: float,
        dx: float,
        dy: float,
        nx: int = 20,
        ny: int = 20,
        rotation: float = 0,
        epsg: typing.Optional[int] = None,
        interpolation_method: str = "nearest",
        filename: typing.Optional[typing.Union[str, pathlib.Path]] = None,
<<<<<<< HEAD
        **kwargs,
=======
>>>>>>> c9c0ca57
    ):
        """Export Dfsu to Dfs2 file.

        Export Dfsu file to a Dfs2 file with a regular 2D grid.

        Parameters
        ----------
        x0 : float
            X-coordinate of the bottom left corner of the 2D grid,
            must be in the same coordinate system as the parent Dfsu file.
        y0 : float
            Y-coordinate of the bottom left corner of the 2D grid,
            must be in the same coordinate system as the parent Dfsu file.
        dx : float
            Grid resolution in the X direction in the units of CRS defined by `epsg`.
        dy : float
            Grid resolution in the Y direction in the units of CRS defined by `epsg`.
        nx : int, optional
            Grid size in the X direction. By default it is 20.
        ny : int, optional
            Grid size in the Y direction. By default it is 20.
        rotation : float, optional
            Grid clockwise rotation in degrees. Be default it is 0.
        epsg : int, optional
            EPSG identificator of coordinate system
            in which the Dfs2 file will be created.
            If None (default), uses coordinate system of the parent Dfsu file.
        interpolation_method : str, optional
            Interpolation method, by default it is 'nearest'.
            See https://docs.scipy.org/doc/scipy/reference/generated/scipy.interpolate.griddata.html
        filename : str or pathlib.Path, optional
            Path to *.dfs2 file to be created.
            If None (default), creates a temporary dfs2 file
            in the system temporary directory.

        Returns
        -------
        Dfs2
            mikeio Dfs2 object pointing to the file located at `filename`.

        """
        # Process 'filename' argument
        if filename is None:
            filename = tempfile.NamedTemporaryFile().name + ".dfs2"
        else:
            if isinstance(filename, str):
                filename = pathlib.Path(filename)

            if isinstance(filename, pathlib.Path):
                filename = filename.resolve()
                if not filename.suffix == ".dfs2":
                    raise ValueError(
                        f"'filename' must point to a dfs2 file, "
                        f"not to '{filename.suffix}'"
                    )
            else:
                raise TypeError(
                    f"invalid type in '{type(filename)}' for the 'filename' argument, "
                    f"must be string or pathlib.Path"
                )

        # Define 2D grid in 'epsg' projection
        grid = Grid2D(bbox=[x0, y0, x0 + dx * nx, y0 + dy * ny,], shape=(nx, ny),)
        # TODO - create rotated grid
        if rotation != 0:
            raise NotImplementedError(
                "'rotation' argument is currently not supported, "
                "grid is assumed to have its y-axis pointing at True North"
            )

        # Determine Dfsu projection
        # Convert X/Y points from Dfsu to 'epsg' projection
        # TODO - infer CRS and transform between Dfsu and Dfs2 coordinate sytems
        if epsg is not None:
            raise NotImplementedError(
                "'epsg' argument is currently not supported, "
                "coordinate system is taken from the parent Dfsu file"
            )

        # Interpolate Dfsu items to 2D grid using scipy.interpolate.griddata
        # TODO - interpolate between Dfs2 and Dfsu grids, taking into account
        # TODO - interpolation method, CRS, and grid rotation
        if interpolation_method != "nearest":
            raise NotImplementedError(
                "'interpolation_method' argument is currently not supported, "
                "interpolation is performed using nearest neighborhood method"
            )
<<<<<<< HEAD
        elem_ids, weights = self.get_2d_interpolant(xy=grid.xy, **kwargs)
=======
        elem_ids, weights = self.get_2d_interpolant(
            xy=grid.xy,
            n_nearest=1,
            extrapolate=False,
            p=2,
            radius=None,
        )
>>>>>>> c9c0ca57
        dataset = self.read(items=None, time_steps=None, elements=None)
        interpolated_dataset = self.interp2d(
            dataset, elem_ids=elem_ids, weights=weights, shape=(grid.ny, grid.nx),
        )

        interpolated_dataset = interpolated_dataset.flipud()

        # Write interpolated data to 'filename'
        dfs2 = Dfs2()
        dfs2.write(
            filename=str(filename),
            data=interpolated_dataset,
            start_time=dataset.time[0].to_pydatetime(),
            dt=dataset.timestep,
            items=self.items,
            dx=grid.dx,
            dy=grid.dy,
            coordinate=[
                self.projection_string,  # projection
                grid.x0,  # origin_x
                grid.y0,  # orign_y
                0,  # grid orientation - TODO account for 'rotation' argument
            ],
            title=None,  # TODO - infer it from parent Dfsu
        )

        # Return reference to the created Dfs2 file
        return Dfs2(filename=str(filename))


class Mesh(_UnstructuredFile):
    def __init__(self, filename):
        super().__init__()
        self._filename = filename
        self._read_header(filename)
        self._n_timesteps = None
        self._n_items = None
        self._n_layers = None
        self._n_sigma = None
        self._type = UnstructuredType.Mesh

    def set_z(self, z):
        """Change the depth by setting the z value of each node

        Parameters
        ----------
        z : np.array(float)
            new z value at each node
        """
        if len(z) != self.n_nodes:
            raise Exception(f"z must have length of nodes ({self.n_nodes})")
        self._nc[:, 2] = z
        self._ec = None

    def set_codes(self, codes):
        """Change the code values of the nodes

        Parameters
        ----------
        codes : list(int)
            code of each node
        """
        if len(codes) != self.n_nodes:
            raise Exception(f"codes must have length of nodes ({self.n_nodes})")
        self._codes = codes
        self._valid_codes = None

    def write(self, outfilename, elements=None):
        """write mesh to file (will overwrite if file exists)

        Parameters
        ----------
        outfilename : str
            path to file
        elements : list(int)
            list of element ids (subset) to be saved to new mesh
        """
        builder = MeshBuilder()

        if elements is None:
            geometry = self
            quantity = self._source.EumQuantity
            elem_table = self._source.ElementTable
        else:
            geometry = self.elements_to_geometry(elements)
            quantity = eumQuantity.Create(EUMType.Bathymetry, EUMUnit.meter)
            elem_table = geometry._element_table_to_dotnet()

        nc = geometry.node_coordinates
        builder.SetNodes(nc[:, 0], nc[:, 1], nc[:, 2], geometry.codes)

        builder.SetElements(elem_table)
        builder.SetProjection(geometry.projection_string)
        builder.SetEumQuantity(quantity)

        newMesh = builder.CreateMesh()
        newMesh.Write(outfilename)

    def plot_boundary_nodes(self, boundary_names=None):
        """
        Plot mesh boundary nodes and their codes
        """
        import matplotlib.pyplot as plt

        nc = self.node_coordinates
        c = self.codes

        if boundary_names is not None:
            if len(self.boundary_codes) != len(boundary_names):
                raise Exception(
                    f"Number of boundary names ({len(boundary_names)}) inconsistent with number of boundaries ({len(self.boundary_codes)})"
                )
            user_defined_labels = dict(zip(self.boundary_codes, boundary_names))

        fig, ax = plt.subplots()
        for code in self.boundary_codes:
            xn = nc[c == code, 0]
            yn = nc[c == code, 1]
            if boundary_names is None:
                label = f"Code {code}"
            else:
                label = user_defined_labels[code]
            plt.plot(xn, yn, ".", label=label)

        plt.legend()
        plt.title("Boundary nodes")
        ax.set_xlim(nc[:, 0].min(), nc[:, 0].max())
        ax.set_ylim(nc[:, 1].min(), nc[:, 1].max())

    @staticmethod
    def _geometry_to_mesh(outfilename, geometry):

        builder = MeshBuilder()

        nc = geometry.node_coordinates
        builder.SetNodes(nc[:, 0], nc[:, 1], nc[:, 2], geometry.codes)
        # builder.SetNodeIds(geometry.node_ids+1)
        # builder.SetElementIds(geometry.elements+1)
        builder.SetElements(geometry._element_table_to_dotnet())
        builder.SetProjection(geometry.projection_string)
        quantity = eumQuantity.Create(EUMType.Bathymetry, EUMUnit.meter)
        builder.SetEumQuantity(quantity)
        newMesh = builder.CreateMesh()
        newMesh.Write(outfilename)<|MERGE_RESOLUTION|>--- conflicted
+++ resolved
@@ -2376,10 +2376,6 @@
         epsg: typing.Optional[int] = None,
         interpolation_method: str = "nearest",
         filename: typing.Optional[typing.Union[str, pathlib.Path]] = None,
-<<<<<<< HEAD
-        **kwargs,
-=======
->>>>>>> c9c0ca57
     ):
         """Export Dfsu to Dfs2 file.
 
@@ -2467,17 +2463,9 @@
                 "'interpolation_method' argument is currently not supported, "
                 "interpolation is performed using nearest neighborhood method"
             )
-<<<<<<< HEAD
-        elem_ids, weights = self.get_2d_interpolant(xy=grid.xy, **kwargs)
-=======
         elem_ids, weights = self.get_2d_interpolant(
-            xy=grid.xy,
-            n_nearest=1,
-            extrapolate=False,
-            p=2,
-            radius=None,
+            xy=grid.xy, n_nearest=1, extrapolate=False, p=2, radius=None,
         )
->>>>>>> c9c0ca57
         dataset = self.read(items=None, time_steps=None, elements=None)
         interpolated_dataset = self.interp2d(
             dataset, elem_ids=elem_ids, weights=weights, shape=(grid.ny, grid.nx),
