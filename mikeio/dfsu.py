--- conflicted
+++ resolved
@@ -699,38 +699,6 @@
             seconds=((self.n_timesteps - 1) * self.timestep)
         )
 
-<<<<<<< HEAD
-=======
-    def _get_spectral_data_shape(self, n_steps: int, elements):
-
-        n_freq = self.n_frequencies
-        n_dir = self.n_directions
-        shape = (n_dir, n_freq)
-        if n_dir == 0:
-            shape = [n_freq]
-        elif n_freq == 0:
-            shape = [n_dir]
-        if self._type == DfsuFileType.DfsuSpectral0D:
-            data = np.ndarray(shape=(n_steps, *shape), dtype=self._dtype)
-        elif self._type == DfsuFileType.DfsuSpectral1D:
-            # node-based, FE-style
-            n_nodes = self.n_nodes if elements is None else len(elements)
-            if n_nodes == 1:
-                data = np.ndarray(shape=(n_steps, *shape), dtype=self._dtype)
-            else:
-                data = np.ndarray(shape=(n_steps, n_nodes, *shape), dtype=self._dtype)
-            shape = (*shape, self.n_nodes)
-        else:
-            n_elems = self.n_elements if elements is None else len(elements)
-            if n_elems == 1:
-                data = np.ndarray(shape=(n_steps, *shape), dtype=self._dtype)
-            else:
-                data = np.ndarray(shape=(n_steps, n_elems, *shape), dtype=self._dtype)
-            shape = (*shape, self.n_elements)
-
-        return data, shape
-
->>>>>>> ee20cec2
     def read(self, *, items=None, time=None, time_steps=None, elements=None) -> Dataset:
         """
         Read data from a dfsu file
@@ -800,9 +768,7 @@
             n_elems = len(elements)
             geometry = self.geometry.elements_to_geometry(elements)
             if self.is_layered:  # and items[0].name == "Z coordinate":
-                node_ids, _ = self.geometry._get_nodes_and_table_for_elements(
-                    elements
-                )
+                node_ids, _ = self.geometry._get_nodes_and_table_for_elements(elements)
                 n_nodes = len(node_ids)
 
         item_numbers = _valid_item_numbers(
@@ -824,7 +790,7 @@
         item0_is_node_based = False
         for item in range(n_items):
             # Initialize an empty data block
-            if (geometry.is_layered and item == 0):  
+            if geometry.is_layered and item == 0:
                 # and items[item].name == "Z coordinate":
                 item0_is_node_based = True
                 data = np.ndarray(shape=(n_steps, n_nodes), dtype=self._dtype)
