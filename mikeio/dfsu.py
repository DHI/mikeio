--- conflicted
+++ resolved
@@ -269,17 +269,8 @@
         self._node_ids = np.array(list(new_node_ids))
         self._element_ids = np.array(list(new_element_ids))
 
-<<<<<<< HEAD
-    def get_element_table_for_elements(self, elements):
-        elem_tbl = []
-        for j in elements:
-            elem_nodes = self.element_table[j]
-            elem_tbl.append(elem_nodes)
-        return elem_tbl
-=======
     def get_element_table_for_elements(self, element_ids):
         return [self.element_table[j] for j in element_ids]
->>>>>>> aca2a9c0
 
     def elements_to_geometry(self, elements, node_layers="all"):
         """export elements to new geometry
