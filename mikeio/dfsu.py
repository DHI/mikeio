import os
from enum import IntEnum
import warnings
import numpy as np
from datetime import datetime, timedelta

from DHI.Generic.MikeZero import eumUnit, eumQuantity
from DHI.Generic.MikeZero.DFS import DfsFileFactory, DfsFactory
from DHI.Generic.MikeZero.DFS.dfsu import DfsuFile, DfsuFileType, DfsuBuilder, DfsuUtil
from DHI.Generic.MikeZero.DFS.mesh import MeshFile, MeshBuilder

from .dutil import Dataset, get_item_info, get_valid_items_and_timesteps
from .dotnet import (
    to_numpy,
    to_dotnet_float_array,
    to_dotnet_datetime,
    from_dotnet_datetime,
    asNumpyArray,
    to_dotnet_array,
    asnetarray_v2,
)
from .eum import TimeStep, ItemInfo, EUMType, EUMUnit
from .helpers import safe_length


class UnstructuredType(IntEnum):
    """
        -1: Mesh: 2D unstructured MIKE mesh
        0: Dfsu2D: 2D area series
        1: DfsuVerticalColumn: 1D vertical column
        2: DfsuVerticalProfileSigma: 2D vertical slice through a Dfsu3DSigma
        3: DfsuVerticalProfileSigmaZ: 2D vertical slice through a Dfsu3DSigmaZ
        4: Dfsu3DSigma: 3D file with sigma coordinates, i.e., a constant number of layers.
        5: Dfsu3DSigmaZ: 3D file with sigma and Z coordinates, i.e. a varying number of layers.
        """

    Mesh = -1
    Dfsu2D = 0
    DfsuVerticalColumn = 1
    DfsuVerticalProfileSigma = 2
    DfsuVerticalProfileSigmaZ = 3
    Dfsu3DSigma = 4
    Dfsu3DSigmaZ = 5


class _UnstructuredGeometry:
    # THIS CLASS KNOWS NOTHING ABOUT MIKE FILES!
    _type = None  # -1: mesh, 0: 2d-dfsu, 4:dfsu3dsigma, ...
    _projstr = None

    _n_nodes = None
    _n_elements = None
    _nc = None
    _ec = None
    _codes = None
    _valid_codes = None
    _element_ids = None
    _node_ids = None
    _element_table = None
    _element_table_dotnet = None

    _top_elems = None
    _n_layers_column = None
    _bot_elems = None
    _n_layers = None
    _n_sigma = None

    _geom2d = None
    _e2_e3_table = None
    _2d_ids = None
    _layer_ids = None

    def __repr__(self):
        out = []
        out.append("Unstructured Geometry")
        if self.n_nodes:
            out.append(f"Number of nodes: {self.n_nodes}")
        if self.n_elements:
            out.append(f"Number of elements: {self.n_elements}")
        if self._n_layers:
            out.append(f"Number of layers: {self._n_layers}")
        if self._projstr:
            out.append(f"Projection: {self.projection_string}")
        return str.join("\n", out)

    @property
    def type_name(self):
        return self._type.name

    @property
    def n_nodes(self):
        """Number of nodes
        """
        return self._n_nodes

    @property
    def node_coordinates(self):
        """Coordinates (x,y,z) of all nodes
        """
        return self._nc

    @property
    def node_ids(self):
        return self._node_ids

    @property
    def n_elements(self):
        """Number of elements
        """
        return self._n_elements

    @property
    def element_ids(self):
        return self._element_ids

    @property
    def codes(self):
        """Node codes of all nodes
        """
        return self._codes

    @property
    def valid_codes(self):
        """Unique list of node codes
        """
        if self._valid_codes is None:
            self._valid_codes = list(set(self.codes))
        return self._valid_codes

    @property
    def boundary_codes(self):
        """provides a unique list of boundary codes
        """
        return [code for code in self.valid_codes if code > 0]

    @property
    def projection_string(self):
        return self._projstr

    @property
    def is_geo(self):
        """Are coordinates geographical (LONG/LAT)?
        """
        return self._projstr == "LONG/LAT"

    @property
    def is_local_coordinates(self):
        return self._projstr == "NON-UTM"

    @property
    def element_table(self):
        """Element to node connectivity
        """
        if (self._element_table is None) and (self._element_table_dotnet is not None):
            self._element_table = self._get_element_table_from_dotnet()
        return self._element_table

    @property
    def max_nodes_per_element(self):
        """The maximum number of nodes for an element
        """
        maxnodes = 0
        for local_nodes in self.element_table:
            n = len(local_nodes)
            if n > maxnodes:
                maxnodes = n
        return maxnodes

    @property
    def is_2d(self):
        """Type is either mesh or Dfsu2D (2 horizontal dimensions)
        """
        return self._type <= 0

    @property
    def is_tri_only(self):
        """Does the mesh consist of triangles only?
        """
        return self.max_nodes_per_element == 3 or self.max_nodes_per_element == 6

    def get_node_coords(self, code=None):
        """Get the coordinates of each node.

        Parameters
        ----------
        code: int
            Get only nodes with specific code, e.g. land == 1

        Returns
        -------
        np.array
            x,y,z of each node
        """
        nc = self.node_coordinates
        if code is not None:
            if code not in self.valid_codes:
                print(
                    f"Selected code: {code} is not valid. Valid codes: {self.valid_codes}"
                )
                raise Exception
            return nc[self.codes == code]
        return nc

    def _get_element_table_from_dotnet(self):
        # Note: this can tak 10-20 seconds for large dfsu3d!
        elem_tbl = []
        for j in range(self.n_elements):
            elem_nodes = list(self._element_table_dotnet[j])
            elem_nodes = [nd - 1 for nd in elem_nodes]  # make 0-based
            elem_tbl.append(elem_nodes)
        return elem_tbl

    def _element_table_to_dotnet(self, elem_table=None):
        if elem_table is None:
            elem_table = self._element_table
        new_elem_table = []
        n_elements = len(elem_table)
        for j in range(n_elements):
            elem_nodes = elem_table[j]
            elem_nodes = [nd + 1 for nd in elem_nodes]  # make 1-based
            new_elem_table.append(elem_nodes)
        return asnetarray_v2(new_elem_table)

    def _set_nodes(
        self, node_coordinates, codes=None, node_ids=None, projection_string=None
    ):
        self._nc = np.asarray(node_coordinates)
        if codes is None:
            codes = np.zeros(len(node_coordinates), dtype=int)
        self._codes = np.asarray(codes)
        self._n_nodes = len(codes)
        if node_ids is None:
            node_ids = list(range(self._n_nodes))
        self._node_ids = np.asarray(node_ids)
        if projection_string is None:
            projection_string = "LONG/LAT"
        self._projstr = projection_string

    def _set_elements(self, element_table, element_ids=None, geometry_type=None):
        self._element_table = element_table
        self._n_elements = len(element_table)
        if element_ids is None:
            element_ids = list(range(self.n_elements))
        self._element_ids = np.asarray(element_ids)

        if geometry_type is None:
            # guess type
            if self.max_nodes_per_element < 5:
                geometry_type = UnstructuredType.Dfsu2D
            else:
                geometry_type = UnstructuredType.Dfsu3DSigma
        self._type = geometry_type

    def _reindex(self):
        new_node_ids = range(self.n_nodes)
        new_element_ids = range(self.n_elements)
        node_dict = dict(zip(self.node_ids, new_node_ids))
        for j in range(self.n_elements):
            elem_nodes = self._element_table[j]
            new_elem_nodes = []
            for idx in elem_nodes:
                new_elem_nodes.append(node_dict[idx])
            self._element_table[j] = new_elem_nodes

        self._node_ids = np.array(list(new_node_ids))
        self._element_ids = np.array(list(new_element_ids))

    def _get_element_table_for_elements(self, elements):
        return [self.element_table[j] for j in elements]

    def elements_to_geometry(self, elements, node_layers="all"):
        """export elements to new geometry

        Parameters
        ----------
        elements : list(int)
            list of element ids
        node_layers : str, optional
            for 3d files either 'top', 'bottom' layer nodes 
            or 'all' can be selected, by default 'all'

        Returns
        -------
        UnstructuredGeometry
            which can be used for further extraction or saved to file
        """
        elements = np.sort(elements)  # make sure elements are sorted!

        # extract information for selected elements
        node_ids, elem_tbl = self._get_nodes_and_table_for_elements(
            elements, node_layers=node_layers
        )
        node_coords = self.node_coordinates[node_ids]
        codes = self.codes[node_ids]

        # create new geometry
        geom = _UnstructuredGeometry()
        geom._set_nodes(
            node_coords,
            codes=codes,
            node_ids=node_ids,
            projection_string=self.projection_string,
        )
        geom._set_elements(elem_tbl, self.element_ids[elements])
        geom._reindex()

        geom._type = self._type  #
        if not self.is_2d:
            # original file was 3d

            layers_used = self.layer_ids[elements]
            unique_layer_ids = np.unique(layers_used)
            n_layers = len(unique_layer_ids)

            if (
                self._type == UnstructuredType.Dfsu3DSigma
                or UnstructuredType.Dfsu3DSigmaZ
            ) and n_layers == 1:
                # If source is 3d, but output only has 1 layer
                # then change type to 2d
                geom._type = UnstructuredType.Dfsu2D
                geom._n_layers = None
                if node_layers == "all":
                    print(
                        "Warning: Only 1 layer in new geometry (hence 2d), but you have kept both top and bottom nodes! Hint: use node_layers='top' or 'bottom'"
                    )
            else:
                geom._type = self._type
                geom._n_layers = n_layers
                lowest_sigma = self.n_layers - self.n_sigma_layers + 1
                geom._n_sigma = sum(unique_layer_ids >= lowest_sigma)

                # If source is sigma-z but output only has sigma layers
                # then change type accordingly
                if (
                    self._type == UnstructuredType.DfsuVerticalProfileSigmaZ
                    or self._type == UnstructuredType.Dfsu3DSigmaZ
                ) and n_layers == geom._n_sigma:
                    geom._type = UnstructuredType(self._type.value - 1)

                geom._top_elems = geom._get_top_elements_from_coordinates()

        return geom

    def _get_top_elements_from_coordinates(self, ec=None):
        """Get list of top element ids based on element coordinates        
        """
        if ec is None:
            ec = self.element_coordinates

        d_eps = 1e-4
        top_elems = []
        x_old = ec[0, 0]
        y_old = ec[0, 1]
        for j in range(1, len(ec)):
            d2 = (ec[j, 0] - x_old) ** 2 + (ec[j, 1] - y_old) ** 2
            # print(d2)
            if d2 > d_eps:
                # this is a new x,y point
                # then the previous element must be a top element
                top_elems.append(j - 1)
            x_old = ec[j, 0]
            y_old = ec[j, 1]
        return np.array(top_elems)

    def to_2d_geometry(self):
        """extract 2d geometry from 3d geometry

        Returns
        -------
        UnstructuredGeometry
            2d geometry (bottom nodes)
        """
        if self._n_layers is None:
            print("Object has no layers: cannot export to_2d_geometry")
            return None

        # extract information for selected elements
        elem_ids = self.bottom_elements
        node_ids, elem_tbl = self._get_nodes_and_table_for_elements(
            elem_ids, node_layers="bottom"
        )
        node_coords = self.node_coordinates[node_ids]
        codes = self.codes[node_ids]

        # create new geometry
        geom = _UnstructuredGeometry()
        geom._set_nodes(
            node_coords,
            codes=codes,
            node_ids=node_ids,
            projection_string=self.projection_string,
        )
        geom._set_elements(elem_tbl, self.element_ids[elem_ids])

        geom._type = UnstructuredType.Mesh

        geom._reindex()

        return geom

    def _get_nodes_and_table_for_elements(self, elements, node_layers="all"):
        """list of nodes and element table for a list of elements

        Parameters
        ----------
        elements : np.array(int)
            array of element ids
        node_layers : str, optional
            for 3D files 'all', 'bottom' or 'top' nodes 
            of each element, by default 'all'

        Returns
        -------
        np.array(int)
            array of node ids (unique)
        list(list(int))
            element table with a list of nodes for each element
        """
        nodes = []
        elem_tbl = []
        if (node_layers is None) or (node_layers == "all") or self.is_2d:
            for j in elements:
                elem_nodes = self.element_table[j]
                elem_tbl.append(elem_nodes)
                for node in elem_nodes:
                    nodes.append(node)
        else:
            # 3D file
            if (node_layers != "bottom") and (node_layers != "top"):
                raise Exception("node_layers must be either all, bottom or top")
            for j in elements:
                elem_nodes = self.element_table[j]
                nn = len(elem_nodes)
                halfn = int(nn / 2)
                if node_layers == "bottom":
                    elem_nodes = elem_nodes[:halfn]
                if node_layers == "top":
                    elem_nodes = elem_nodes[halfn:]
                elem_tbl.append(elem_nodes)
                for node in elem_nodes:
                    nodes.append(node)

        return np.unique(nodes), elem_tbl

    @property
    def element_coordinates(self):
        """Center coordinates of each element
        """
        if self._ec is None:
            self._ec = self._get_element_coords()
        return self._ec

    def _get_element_coords(self):
        """Calculates the coordinates of the center of each element.
        Returns
        -------
        np.array
            x,y,z of each element
        """
        n_elements = self.n_elements

        ec = np.empty([n_elements, 3])

        # pre-allocate for speed
        maxnodes = self.max_nodes_per_element
        idx = np.zeros(maxnodes, dtype=np.int)
        xcoords = np.zeros([maxnodes, n_elements])
        ycoords = np.zeros([maxnodes, n_elements])
        zcoords = np.zeros([maxnodes, n_elements])
        nnodes_per_elem = np.zeros(n_elements)

        for j in range(n_elements):
            nodes = self._element_table[j]
            nnodes = len(nodes)
            nnodes_per_elem[j] = nnodes
            for i in range(nnodes):
                idx[i] = nodes[i]  # - 1

            xcoords[:nnodes, j] = self._nc[idx[:nnodes], 0]
            ycoords[:nnodes, j] = self._nc[idx[:nnodes], 1]
            zcoords[:nnodes, j] = self._nc[idx[:nnodes], 2]

        ec[:, 0] = np.sum(xcoords, axis=0) / nnodes_per_elem
        ec[:, 1] = np.sum(ycoords, axis=0) / nnodes_per_elem
        ec[:, 2] = np.sum(zcoords, axis=0) / nnodes_per_elem

        self._ec = ec
        return ec

    def _find_n_nearest_elements(self, x, y, z=None, n=1, layer=None):
        """Find n nearest elements (for each of the points given) 

        Parameters
        ----------

        x: float or list(float)
            X coordinate(s) (easting or longitude)
        y: float or list(float)
            Y coordinate(s) (northing or latitude)
        z: float or list(float), optional
            Z coordinate(s)  (vertical coordinate, positive upwards)
            If not provided for a 3d file, the surface element is returned
        layer: int, optional
            Search in a specific layer only (3D files only)

        Returns
        -------
        np.array
            element ids of nearest element(s)            
        """
        ec = self.element_coordinates

        if self.is_2d:
            poi = np.array([x, y])

            d = ((ec[:, 0:2] - poi) ** 2).sum(axis=1)
            idx = d.argsort()[0:n]
        else:
            poi = np.array([x, y])

            ec = self.geometry2d.element_coordinates
            d2d = ((ec[:, 0:2] - poi) ** 2).sum(axis=1)
            elem2d = d2d.argsort()[0:n]  # n nearest 2d elements

            if layer is None:
                # TODO: loop over 2d elements, to get n lateral 3d neighbors
                elem3d = self.e2_e3_table[elem2d[0]]
                zc = self.element_coordinates[elem3d, 2]

                if z is None:
                    z = 0  # should we rarther return whole column?
                d3d = np.abs(z - zc)
                idx = elem3d[d3d.argsort()[0]]
            else:
                # 3d elements for n nearest 2d elements
                elem3d = self.e2_e3_table[elem2d]
                elem3d = np.concatenate(elem3d, axis=0)
                layer_ids = self.layer_ids[elem3d]
                idx = elem3d[layer_ids == layer]  # return at most n ids

        if n == 1 and (not np.isscalar(idx)):
            idx = idx[0]
        return idx

    def find_nearest_element(self, x, y, z=None, layer=None):
        """Find index of nearest element (optionally for a list)

        Parameters
        ----------

        x: float or list(float)
            X coordinate(s) (easting or longitude)
        y: float or list(float)
            Y coordinate(s) (northing or latitude)
        z: float or list(float), optional
            Z coordinate(s)  (vertical coordinate, positive upwards)
            If not provided for a 3d file, the surface element is returned
        layer: int, optional
            Search in a specific layer only (3D files only)

        Returns
        -------
        np.array
            element ids of nearest element(s)
        """
        if np.isscalar(x):
            return self._find_n_nearest_elements(x, y, z, n=1, layer=layer)
        else:
            nx = len(x)
            ny = len(y)
            if nx != ny:
                print(f"x and y must have same length")
                raise Exception
            idx = np.zeros(nx, dtype=int)
            if z is None:
                for j in range(nx):
                    idx[j] = self._find_n_nearest_elements(
                        x[j], y[j], z=None, n=1, layer=layer
                    )
            else:
                nz = len(z)
                if nx != nz:
                    print(f"z must have same length as x and y")
                for j in range(nx):
                    idx[j] = self._find_n_nearest_elements(
                        x[j], y[j], z[j], n=1, layer=layer
                    )
        return idx

    # def _find_nearest_2d_element(self, x, y):
    #     if self.is_2d:
    #         return self.find_nearest_element(x, y)
    #     else:
    #         geom2d = self.geometry2d
    #         return geom2d.find_nearest_element(x, y)

    # def _get_profile_from_2d_element(self, elem2d):
    #     if self.is_2d:
    #         raise Exception("Object is 2d. Cannot get_profile_from_2d_element")
    #     else:
    #         return self.e2_e3_table[elem2d]

    def find_nearest_profile_elements(self, x, y):
        """Find 3d elements of profile nearest to (x,y) coordinates

        Parameters
        ----------
        x : float
            x-coordinate of point
        y : float
            y-coordinate of point

        Returns
        -------
        np.array(int)
            element ids of vertical profile
        """
        if self.is_2d:
            raise Exception("Object is 2d. Cannot get_nearest_profile")
        else:
            elem2d = self.geometry2d.find_nearest_element(x, y)
            elem3d = self.e2_e3_table[elem2d]
            return elem3d

    def get_element_area(self):
        """Calculate the horizontal area of each element.

        Returns:
        np.array(float)
            areas in m2
        """
        n_elements = self.n_elements

        # Node coordinates
        xn = self.node_coordinates[:, 0]
        yn = self.node_coordinates[:, 1]

        area = np.empty(n_elements)
        xcoords = np.empty(8)
        ycoords = np.empty(8)

        for j in range(n_elements):
            nodes = self.element_table[j]
            n_nodes = len(nodes)

            for i in range(n_nodes):
                nidx = nodes[i]
                xcoords[i] = xn[nidx]
                ycoords[i] = yn[nidx]

            # ab : edge vector corner a to b
            abx = xcoords[1] - xcoords[0]
            aby = ycoords[1] - ycoords[0]

            # ac : edge vector corner a to c
            acx = xcoords[2] - xcoords[0]
            acy = ycoords[2] - ycoords[0]

            isquad = False
            if n_nodes > 3:
                isquad = True
                # ad : edge vector corner a to d
                adx = xcoords[3] - xcoords[0]
                ady = ycoords[3] - ycoords[0]

            # if geographical coords, convert all length to meters
            if self.is_geo:
                earth_radius = 6366707.0
                deg_to_rad = np.pi / 180.0
                earth_radius_deg_to_rad = earth_radius * deg_to_rad

                # Y on element centers
                Ye = np.sum(ycoords[:n_nodes]) / n_nodes
                cosYe = np.cos(np.deg2rad(Ye))

                abx = earth_radius_deg_to_rad * abx * cosYe
                aby = earth_radius_deg_to_rad * aby
                acx = earth_radius_deg_to_rad * acx * cosYe
                acy = earth_radius_deg_to_rad * acy
                if isquad:
                    adx = earth_radius_deg_to_rad * adx * cosYe
                    ady = earth_radius_deg_to_rad * ady

            # calculate area in m2
            area[j] = 0.5 * (abx * acy - aby * acx)
            if isquad:
                area[j] = area[j] + 0.5 * (acx * ady - acy * adx)

        return np.abs(area)

    # 3D dfsu stuff
    @property
    def geometry2d(self):
        """The 2d geometry for a 3d object
        """
        if self._n_layers is None:
            print("Object has no layers: cannot return geometry2d")
            return None
        if self._geom2d is None:
            self._geom2d = self.to_2d_geometry()
        return self._geom2d

    @property
    def e2_e3_table(self):
        """The 2d-to-3d element connectivity table for a 3d object
        """
        if self._n_layers is None:
            print("Object has no layers: cannot return e2_e3_table")
            return None
        if self._e2_e3_table is None:
            res = self._get_2d_to_3d_association()
            self._e2_e3_table = res[0]
            self._2d_ids = res[1]
            self._layer_ids = res[2]
        return self._e2_e3_table

    @property
    def elem2d_ids(self):
        """The associated 2d element id for each 3d element
        """
        if self._n_layers is None:
            print("Object has no layers: cannot return elem2d_ids")
            return None
        if self._2d_ids is None:
            res = self._get_2d_to_3d_association()
            self._e2_e3_table = res[0]
            self._2d_ids = res[1]
            self._layer_ids = res[2]
        return self._2d_ids

    @property
    def layer_ids(self):
        """The layer number for each 3d element
        """
        if self._n_layers is None:
            print("Object has no layers: cannot return layer_ids")
            return None
        if self._layer_ids is None:
            res = self._get_2d_to_3d_association()
            self._e2_e3_table = res[0]
            self._2d_ids = res[1]
            self._layer_ids = res[2]
        return self._layer_ids

    @property
    def n_layers(self):
        """Maximum number of layers
        """
        return self._n_layers

    @property
    def n_sigma_layers(self):
        """Number of sigma layers
        """
        return self._n_sigma

    @property
    def n_z_layers(self):
        """Maximum number of z-layers
        """
        if self._n_layers is None:
            return None
        return self._n_layers - self._n_sigma

    @property
    def top_elements(self):
        """List of 3d element ids of surface layer
        """
        if self._n_layers is None:
            print("Object has no layers: cannot find top_elements")
            return None
        elif (self._top_elems is None) and (self._source is not None):
            # note: if subset of elements is selected then this cannot be done!
            self._top_elems = np.array(DfsuUtil.FindTopLayerElements(self._source))
        return self._top_elems

    @property
    def n_layers_per_column(self):
        """List of number of layers for each column
        """
        if self._n_layers is None:
            print("Object has no layers: cannot find n_layers_per_column")
            return None
        elif self._n_layers_column is None:
            top_elems = self.top_elements
            n = len(top_elems)
            tmp = top_elems.copy()
            tmp[0] = -1
            tmp[1:n] = top_elems[0 : (n - 1)]
            self._n_layers_column = top_elems - tmp
        return self._n_layers_column

    @property
    def bottom_elements(self):
        """List of 3d element ids of bottom layer
        """
        if self._n_layers is None:
            print("Object has no layers: cannot find bottom_elements")
            return None
        elif self._bot_elems is None:
            self._bot_elems = self.top_elements - self.n_layers_per_column + 1
        return self._bot_elems

    def get_layer_elements(self, layer):
        """3d element ids for one (or more) specific layer(s)

        Parameters
        ----------
        layer : int or list(int)
            layer between 1 (bottom) and n_layers (top) 
            (can also be negative counting from 0 at the top layer)

        Returns
        -------
        np.array(int)
            element ids
        """
        if not np.isscalar(layer):
            elem_ids = []
            for nn in layer:
                elem_ids.append(self.get_layer_elements(nn))
            elem_ids = np.concatenate(elem_ids, axis=0)
            return np.sort(elem_ids)

        n_lay = self.n_layers
        if n_lay is None:
            print("Object has no layers: cannot get_layer_elements")
            return None
        n_sigma = self.n_sigma_layers
        n_z = n_lay - n_sigma
        if layer > n_z and layer <= n_lay:
            layer = layer - n_lay

        if layer < (-n_lay) or layer > n_lay:
            raise Exception(
                f"Layer {layer} not allowed must be between -{n_lay} and {n_lay}"
            )
        if layer <= 0:
            # sigma layers, counting from the top
            if layer < -n_sigma:
                raise Exception(f"Negative layers only possible for sigma layers")
            return self.top_elements + layer
        else:
            # then it must be a z layer
            return (
                self.bottom_elements[self.n_layers_per_column >= (n_lay - layer + 1)]
                + layer
            )

    def _get_2d_to_3d_association(self):
        e2_to_e3 = (
            []
        )  # for each 2d element: the corresponding 3d element ids from bot to top
        index2d = []  # for each 3d element: the associated 2d element id
        layerid = []  # for each 3d element: the associated layer number
        n2d = len(self.top_elements)
        topid = self.top_elements
        botid = self.bottom_elements
        global_layer_ids = np.arange(1, self.n_layers + 1)  # layer_ids = 1, 2, 3...
        for j in range(n2d):
            col = np.array(list(range(botid[j], topid[j] + 1)))

            e2_to_e3.append(col)
            for jj in col:
                index2d.append(j)

            n_local_layers = len(col)
            local_layers = global_layer_ids[-n_local_layers:]
            for ll in local_layers:
                layerid.append(ll)

        e2_to_e3 = np.array(e2_to_e3)
        index2d = np.array(index2d)
        layerid = np.array(layerid)
        return e2_to_e3, index2d, layerid

    def _to_polygons(self, geometry=None):
        """generate matplotlib polygons from element table for plotting

        Returns
        -------
        list(matplotlib.patches.Polygon)
            list of polygons for plotting
        """
        if geometry is None:
            geometry = self
        from matplotlib.patches import Polygon

        polygons = []

        for j in range(geometry.n_elements):
            nodes = geometry.element_table[j]
            pcoords = np.empty([len(nodes), 2])
            for i in range(len(nodes)):
                nidx = nodes[i]
                pcoords[i, :] = geometry.node_coordinates[nidx, 0:2]

            polygon = Polygon(pcoords, True)
            polygons.append(polygon)
        return polygons

    def to_shapely(self):
        """Export mesh as shapely MultiPolygon

        Returns
        -------
        shapely.geometry.MultiPolygon
            polygons with mesh elements
        """
        from shapely.geometry import Polygon, MultiPolygon

        polygons = []
        for j in range(self.n_elements):
            nodes = self.element_table[j]
            pcoords = np.empty([len(nodes), 2])
            for i in range(len(nodes)):
                nidx = nodes[i]
                pcoords[i, :] = self.node_coordinates[nidx, 0:2]
            polygon = Polygon(pcoords)
            polygons.append(polygon)
        mp = MultiPolygon(polygons)

        return mp

    def get_node_centered_data(self, data, extrapolate=True):
        """convert cell-centered data to node-centered by pseudo-laplacian method

        Parameters
        ----------
        data : np.array(float)
            cell-centered data 
        extrapolate : bool, optional
            allow the method to extrapolate, default:True

        Returns
        -------
        np.array(float)
            node-centered data 
        """
        nc = self.node_coordinates
<<<<<<< HEAD
        elem_table, ec, data = self._create_tri_only_element_table(data=data)
        
        node_cellID = [list(np.argwhere(elem_table == i)[:, 0]) for i in np.unique(elem_table.reshape(-1, ))]
=======
        elem_table, ec = self._create_tri_only_element_table()

        node_cellID = [
            list(np.argwhere(elem_table == i)[:, 0])
            for i in np.unique(elem_table.reshape(-1,))
        ]
>>>>>>> 24ba2203
        node_centered_data = np.zeros(shape=nc.shape[0])
        for n, item in enumerate(node_cellID):
            I = ec[item][:, :2] - nc[n][:2]
            I2 = (I ** 2).sum(axis=0)
            Ixy = (I[:, 0] * I[:, 1]).sum(axis=0)
            lamb = I2[0] * I2[1] - Ixy ** 2
            omega = np.zeros(1)
            if lamb > 1e-10 * (I2[0] * I2[1]):
                # Standard case - Pseudo
                lambda_x = (Ixy * I[:, 1] - I2[1] * I[:, 0]) / lamb
                lambda_y = (Ixy * I[:, 0] - I2[0] * I[:, 1]) / lamb
                omega = 1.0 + lambda_x * I[:, 0] + lambda_y * I[:, 1]
                if not extrapolate:
                    omega[np.where(omega > 2)] = 2
                    omega[np.where(omega < 0)] = 0
            if omega.sum() > 0:
                node_centered_data[n] = np.sum(omega * data[item]) / np.sum(omega)
            else:
                # We did not succeed using pseudo laplace procedure, use inverse distance instead
                InvDis = [
                    1 / np.hypot(case[0], case[1])
                    for case in ec[item][:, :2] - nc[n][:2]
                ]
                node_centered_data[n] = np.sum(InvDis * data[item]) / np.sum(InvDis)

        return node_centered_data

    def plot(
        self,
        z=None,
        elements=None,
        label=None,
        cmap=None,
        vmin=None,
        vmax=None,
        plot_type="patch",
        n_levels=10,
        n_refinements=0,
        plot_mesh=True,
    ):
        """
        Plot mesh elements

        Parameters
        ----------
        z: np.array, optional
            value for each element to plot, default bathymetry
        elements: list(int), optional
            list of element ids to be plotted
        label: str, optional
            colorbar label
        cmap: matplotlib.cm.cmap, optional
            colormap, default viridis
        vmin: real, optional 
            lower bound of values to be shown on plot, default:None 
        vmax: real, optional 
            upper bound of values to be shown on plot, default:None 
        plot_type: str, optional 
            type of plot: 'patch' (default), 'shaded' or 'contour' 
        n_levels: int, optional
            for contour plots: how many levels, default:10
        plot_mesh: bool, optional
            should the mesh be shown on the plot? default=True
        n_refinements: int
            for 'shaded' and 'contour' plots (and if plot_mesh=False) 
            do this number of mesh refinements for smoother plotting         
        """

        import matplotlib.cm as cm
        import matplotlib.pyplot as plt
        from matplotlib.patches import Polygon
        from matplotlib.collections import PatchCollection

        if cmap is None:
            cmap = cm.viridis

        if elements is None:
            if self.is_2d:
                geometry = self
            else:
                geometry = self.geometry2d
        else:
            # spatial subset
            if self.is_2d:
                geometry = self.elements_to_geometry(elements)
            else:
                geometry = self.elements_to_geometry(elements, node_layers="bottom")

        nc = geometry.node_coordinates
        ec = geometry.element_coordinates
        ne = ec.shape[0]

        is_bathy = False
        if z is None:
            is_bathy = True
            z = ec[:, 2]
            if label is None:
                label = "Bathymetry (m)"
        else:
            if len(z) != ne:
                raise Exception(
                    f"Length of z ({len(z)}) does not match geometry ({ne})"
                )

        if vmin is None:
            vmin = z.min()

        if vmax is None:
            vmax = z.max()

        # set aspect ratio
        fig, ax = plt.subplots()
        if geometry.is_geo:
            mean_lat = 0.5 * (max(nc[:, 1]) - min(nc[:, 1]))
            ax.set_aspect(1.0 / np.cos(np.pi * mean_lat / 180))
        else:
            ax.set_aspect("equal")

        if plot_type == "patch":
            # do plot as patches (like MZ "box contour")
            # with (constant) element center values
            patches = geometry._to_polygons()

            if plot_mesh:
                # p = PatchCollection(
                #     patches, cmap=cmap, edgecolor="lightgray", linewidths=0.4
                # ) 
                p = PatchCollection(
<<<<<<< HEAD
                    patches, edgecolor="lightgray", facecolor='none', linewidths=0.4
                ) 
=======
                    patches, cmap=cmap, edgecolor="face", linewidths=0.0
                )
>>>>>>> 24ba2203
            else:
                p = PatchCollection(
                    patches, cmap=cmap, edgecolor="face", alpha=None, linewidths=None
                )

            p.set_array(z*0.0)
            #p.set_clim(vmin, vmax)
            ax.add_collection(p)
<<<<<<< HEAD
            #fig.colorbar(p, ax=ax, label=label)
        else: 
=======
            fig.colorbar(p, ax=ax, label=label)
        else:
>>>>>>> 24ba2203
            # do node-based triangular plot
            import matplotlib.tri as tri

            mesh_linewidth = 0.0
            if plot_mesh == True:
                mesh_linewidth = 0.4
                if n_refinements > 0:
                    n_refinements = 0
<<<<<<< HEAD
                    print('Warning: mesh refinement is not possible if plot_mesh=True')
            
            # if is_bathy:
            #     zn = geometry.node_coordinates[:,2]
            # else:            

            elem_table, ec, z = self._create_tri_only_element_table(data=z, geometry=geometry)
            triang = tri.Triangulation(nc[:, 0], nc[:, 1], elem_table)  

            zn = geometry.get_node_centered_data(z)


            if n_refinements>0:
                # TODO: refinements doesn't seem to work for 3d files? 
=======
                    print("Warning: mesh refinement is not possible if plot_mesh=True")

            if is_bathy:
                zn = geometry.node_coordinates[:, 2]
            else:
                zn = geometry.get_node_centered_data(z)

            elem_table, ec = self._create_tri_only_element_table(geometry)
            triang = tri.Triangulation(nc[:, 0], nc[:, 1], elem_table)

            if n_refinements > 0:
                # TODO: refinements doesn't seem to work for 3d files?
>>>>>>> 24ba2203
                refiner = tri.UniformTriRefiner(triang)
                triang, zn = refiner.refine_field(zn, subdiv=n_refinements)

            ax.triplot(triang, lw=mesh_linewidth, color="lightgray")
            if plot_type == "shaded":
                tr_fig = ax.tripcolor(
                    triang,
                    zn,
                    edgecolors="face",
                    vmin=vmin,
                    vmax=vmax,
                    cmap=cmap,
                    linewidths=0.3,
                    shading="gouraud",
                )
            else:
                # must be contourf plot then
                levels = np.linspace(vmin, vmax, n_levels)
                ax.tripcolor(triang, zn, edgecolors='face', vmin=vmin, vmax=vmax, cmap=cmap)
                tr_fig = ax.tricontourf(triang, zn, levels=levels, cmap=cmap)
<<<<<<< HEAD
                if plot_type == 'contour_lines':
                    ax.tricontour(triang, zn, levels=levels,
                            colors=['0.5'],
                            linewidths=[0.5])
            
=======
                # if plot_type == 'contour_lines':
                #     ax.tricontour(triang, zn, levels=levels,
                #             colors=['0.5'],
                #             linewidths=[0.5])

>>>>>>> 24ba2203
            plt.colorbar(tr_fig, label=label)

        ax.set_xlim(nc[:, 0].min(), nc[:, 0].max())
        ax.set_ylim(nc[:, 1].min(), nc[:, 1].max())


    def _create_tri_only_element_table(self, data=None, geometry=None):
        """Convert quad/tri mesh to pure tri-mesh
        """
        if geometry is None:
            geometry = self

        ec = geometry.element_coordinates
        if geometry.is_tri_only:
<<<<<<< HEAD
            return np.asarray(geometry.element_table), ec, data 
        
        if data is None:
            data = []

        elem_table = [list(geometry.element_table[i]) for i in range(geometry.n_elements)]
=======
            return np.asarray(geometry.element_table), ec

        elem_table = [
            list(geometry.element_table[i]) for i in range(geometry.n_elements)
        ]
>>>>>>> 24ba2203
        tmp_elmnt_nodes = elem_table.copy()
        for el, item in enumerate(tmp_elmnt_nodes):
            if len(item) == 4:
                elem_table.pop(el)
<<<<<<< HEAD
                elem_table.insert(el,item[:3])
                elem_table.append([item[i] for i in [2,3,0]])
                data = np.append(data, data[el])
                ec = np.append(ec, ec[el].reshape(1, -1), axis=0)    # THIS IS NOT CORRECT! 
=======
                elem_table.insert(el, item[:3])
                elem_table.append([item[i] for i in [2, 3, 0]])
                ec = np.append(ec, ec[el].reshape(1, -1), axis=0)
>>>>>>> 24ba2203

        return np.asarray(elem_table), ec, data


class _UnstructuredFile(_UnstructuredGeometry):
    """
    _UnstructuredFile based on _UnstructuredGeometry and base class for Mesh and Dfsu
    knows dotnet file, items and timesteps and reads file header 
    """

    _filename = None
    _source = None
    _deletevalue = None

    _n_timesteps = None
    _start_time = None
    _timestep_in_seconds = None

    _n_items = None
    _items = None

    def __repr__(self):
        out = []
        if self._type is not None:
            out.append(self.type_name)
        out.append(f"Number of elements: {self.n_elements}")
        out.append(f"Number of nodes: {self.n_nodes}")
        if self._projstr:
            out.append(f"Projection: {self.projection_string}")
        if not self.is_2d:
            out.append(f"Number of sigma layers: {self.n_sigma_layers}")
        if (
            self._type == UnstructuredType.DfsuVerticalProfileSigmaZ
            or self._type == UnstructuredType.Dfsu3DSigmaZ
        ):
            out.append(f"Max number of z layers: {self.n_layers - self.n_sigma_layers}")
        if self._n_items is not None:
            if self._n_items < 10:
                out.append("Items:")
                for i, item in enumerate(self.items):
                    out.append(f"  {i}:  {item}")
            else:
                out.append(f"Number of items: {self._n_items}")
        if self._n_timesteps is not None:
            if self._n_timesteps == 1:
                out.append(f"Time: time-invariant file (1 step) at {self._start_time}")
            else:
                out.append(
                    f"Time: {self._n_timesteps} steps with dt={self._timestep_in_seconds}s"
                )
                out.append(f"      {self._start_time} -- {self.end_time}")
        return str.join("\n", out)

    def __init__(self):
        super().__init__()

    def _read_header(self, filename):
        if not os.path.isfile(filename):
            raise Exception(f"file {filename} does not exist!")

        _, ext = os.path.splitext(filename)

        if ext == ".mesh":
            self._read_mesh_header(filename)

        elif ext == ".dfsu":
            self._read_dfsu_header(filename)
        else:
            raise Exception(f"Filetype {ext} not supported (mesh,dfsu)")

    def _read_mesh_header(self, filename):
        """
        Read header of mesh file and set object properties
        """
        msh = MeshFile.ReadMesh(filename)
        self._source = msh
        self._projstr = msh.ProjectionString
        self._type = UnstructuredType.Mesh

        # geometry
        self._set_nodes_from_source(msh)
        self._set_elements_from_source(msh)

    def _read_dfsu_header(self, filename):
        """
        Read header of dfsu file and set object properties
        """
        dfs = DfsuFile.Open(filename)
        self._source = dfs
        self._projstr = dfs.Projection.WKTString
        self._type = UnstructuredType(dfs.DfsuFileType)
        self._deletevalue = dfs.DeleteValueFloat

        # geometry
        self._set_nodes_from_source(dfs)
        self._set_elements_from_source(dfs)

        if not self.is_2d:
            self._n_layers = dfs.NumberOfLayers
            self._n_sigma = dfs.NumberOfSigmaLayers

        # items
        self._n_items = safe_length(dfs.ItemInfo)
        self._items = get_item_info(dfs, list(range(self._n_items)))

        # time
        self._start_time = from_dotnet_datetime(dfs.StartDateTime)
        self._n_timesteps = dfs.NumberOfTimeSteps
        self._timestep_in_seconds = dfs.TimeStepInSeconds

        dfs.Close()

    def _set_nodes_from_source(self, source):
        xn = asNumpyArray(source.X)
        yn = asNumpyArray(source.Y)
        zn = asNumpyArray(source.Z)
        self._nc = np.column_stack([xn, yn, zn])
        self._codes = np.array(list(source.Code))
        self._n_nodes = source.NumberOfNodes
        self._node_ids = np.array(list(source.NodeIds)) - 1

    def _set_elements_from_source(self, source):
        self._n_elements = source.NumberOfElements
        self._element_table_dotnet = source.ElementTable
        self._element_table = None  # do later if needed
        self._element_ids = np.array(list(source.ElementIds)) - 1


class Dfsu(_UnstructuredFile):
    def __init__(self, filename):
        super().__init__()
        self._filename = filename
        self._read_header(filename)

    @property
    def element_coordinates(self):
        # faster way of getting element coordinates than base class implementation
        if self._ec is None:
            self._ec = self._get_element_coords_from_source()
        return self._ec

    def _get_element_coords_from_source(self):
        xc = np.zeros(self.n_elements)
        yc = np.zeros(self.n_elements)
        zc = np.zeros(self.n_elements)
        _, xc2, yc2, zc2 = DfsuUtil.CalculateElementCenterCoordinates(
            self._source, to_dotnet_array(xc), to_dotnet_array(yc), to_dotnet_array(zc),
        )
        ec = np.column_stack([asNumpyArray(xc2), asNumpyArray(yc2), asNumpyArray(zc2)])
        return ec

    @property
    def deletevalue(self):
        """File delete value
        """
        return self._deletevalue

    @property
    def n_items(self):
        """Number of items
        """
        return self._n_items

    @property
    def items(self):
        """List of items
        """
        return self._items

    @property
    def start_time(self):
        """File start time
        """
        return self._start_time

    @property
    def n_timesteps(self):
        """Number of time steps
        """
        return self._n_timesteps

    @property
    def timestep(self):
        """Time step size in seconds
        """
        return self._timestep_in_seconds

    # @timestep.setter
    # def timestep(self, value):
    #     if value <= 0:
    #         print(f'timestep must be positive scalar!')
    #     else:
    #         self._timestep_in_seconds = value

    @property
    def end_time(self):
        """File end time
        """
        return self.start_time + timedelta(
            seconds=((self.n_timesteps - 1) * self.timestep)
        )

    def read(self, items=None, time_steps=None, elements=None):
        """
        Read data from a dfsu file

        Parameters
        ---------
        filename: str
            dfsu filename
        items: list[int] or list[str], optional
            Read only selected items, by number (0-based), or by name
        time_steps: int or list[int], optional
            Read only selected time_steps
        elements: list[int], optional
            Read only selected element ids   

        Returns
        -------
        Dataset
            A dataset with data dimensions [t,elements]
        """

        # Open the dfs file for reading
        # self._read_dfsu_header(self._filename)
        dfs = DfsuFile.Open(self._filename)
        # time may have changes since we read the header
        # (if engine is continuously writing to this file)
        self._n_timesteps = dfs.NumberOfTimeSteps
        # TODO: add more checks that this is actually still the same file
        # (could have been replaced in the meantime)

        # NOTE. Item numbers are base 0 (everything else in the dfs is base 0)
        # n_items = self.n_items #safe_length(dfs.ItemInfo)

        nt = self.n_timesteps  # .NumberOfTimeSteps

        items, item_numbers, time_steps = get_valid_items_and_timesteps(
            self, items, time_steps
        )

        n_items = len(item_numbers)

        if elements is None:
            n_elems = self.n_elements
            n_nodes = self.n_nodes
        else:
            node_ids, _ = self._get_nodes_and_table_for_elements(elements)
            n_elems = len(elements)
            n_nodes = len(node_ids)

        deletevalue = self.deletevalue

        data_list = []

        item0_is_node_based = False
        for item in range(n_items):
            # Initialize an empty data block
            if item == 0 and items[item].name == "Z coordinate":
                item0_is_node_based = True
                data = np.ndarray(shape=(len(time_steps), n_nodes), dtype=float)
            else:
                data = np.ndarray(shape=(len(time_steps), n_elems), dtype=float)
            data_list.append(data)

        t_seconds = np.zeros(len(time_steps), dtype=float)

        for i in range(len(time_steps)):
            it = time_steps[i]
            for item in range(n_items):

                itemdata = dfs.ReadItemTimeStep(item_numbers[item] + 1, it)

                src = itemdata.Data

                d = to_numpy(src)

                d[d == deletevalue] = np.nan

                if elements is not None:
                    if item == 0 and item0_is_node_based:
                        d = d[node_ids]
                    else:
                        d = d[elements]

                data_list[item][i, :] = d

            t_seconds[i] = itemdata.Time

        time = [self.start_time + timedelta(seconds=tsec) for tsec in t_seconds]

        dfs.Close()
        return Dataset(data_list, time, items)

    def write(
        self,
        filename,
        data,
        start_time=None,
        dt=None,
        items=None,
        elements=None,
        title=None,
    ):
        """Write a new dfsu file

        Parameters
        -----------
        filename: str
            full path to the new dfsu file
        data: list[np.array] or Dataset
            list of matrices, one for each item. Matrix dimension: time, x
        start_time: datetime, optional
            start datetime, default is datetime.now()
        dt: float, optional
            The time step (in seconds)
        items: list[ItemInfo], optional
        elements: list[int], optional
            write only these element ids to file
        title: str
            title of the dfsu file. Default is blank.
        """

        if isinstance(data, Dataset):
            items = data.items
            start_time = data.time[0]
            if dt is None and len(data.time) > 1:
                if not data.is_equidistant:
                    raise Exception(
                        "Data is not equidistant in time. Dfsu requires equidistant temporal axis!"
                    )
                dt = (data.time[1] - data.time[0]).total_seconds()
            data = data.data

        n_items = len(data)
        n_time_steps = np.shape(data[0])[0]

        if dt is None:
            if self.timestep is None:
                dt = 1
            else:
                dt = self.timestep  # 1 # Arbitrary if there is only a single timestep

        if start_time is None:
            if self.start_time is None:
                start_time = datetime.now()
                warnings.warn(
                    f"No start time supplied. Using current time: {start_time} as start time."
                )
            else:
                start_time = self.start_time
                warnings.warn(
                    f"No start time supplied. Using start time from source: {start_time} as start time."
                )

        if items is None:
            items = [ItemInfo(f"Item {i+1}") for i in range(n_items)]

        if title is None:
            title = ""

        file_start_time = to_dotnet_datetime(start_time)

        # spatial subset
        if elements is None:
            geometry = self
        else:
            geometry = self.elements_to_geometry(elements)
            if (not self.is_2d) and (geometry._type == UnstructuredType.Dfsu2D):
                # redo extraction as 2d:
                print("will redo extraction in 2d!")
                geometry = self.elements_to_geometry(elements, node_layers="bottom")
                if items[0].name == "Z coordinate":
                    # get rid of z-item
                    items = items[1 : (n_items + 1)]
                    n_items = n_items - 1
                    new_data = []
                    for j in range(n_items):
                        new_data.append(data[j + 1])
                    data = new_data

        # Default filetype;
        if geometry._type == UnstructuredType.Mesh:
            # create dfs2d from mesh
            dfsu_filetype = DfsuFileType.Dfsu2D
        else:
            # TODO: if subset is slice...
            dfsu_filetype = geometry._type.value

        if dfsu_filetype != DfsuFileType.Dfsu2D:
            if items[0].name != "Z coordinate":
                raise Exception("First item must be z coordinates of the nodes!")

        xn = geometry.node_coordinates[:, 0]
        yn = geometry.node_coordinates[:, 1]

        # zn have to be Single precision??
        zn = to_dotnet_float_array(geometry.node_coordinates[:, 2])

        elem_table = []
        for j in range(geometry.n_elements):
            elem_nodes = geometry.element_table[j]
            elem_nodes = [nd + 1 for nd in elem_nodes]
            elem_table.append(elem_nodes)
        elem_table = asnetarray_v2(elem_table)

        builder = DfsuBuilder.Create(dfsu_filetype)

        builder.SetNodes(xn, yn, zn, geometry.codes)
        builder.SetElements(elem_table)
        # builder.SetNodeIds(geometry.node_ids+1)
        # builder.SetElementIds(geometry.elements+1)

        factory = DfsFactory()
        proj = factory.CreateProjection(geometry.projection_string)
        builder.SetProjection(proj)
        builder.SetTimeInfo(file_start_time, dt)
        builder.SetZUnit(eumUnit.eumUmeter)

        if dfsu_filetype != DfsuFileType.Dfsu2D:
            builder.SetNumberOfSigmaLayers(geometry.n_sigma_layers)

        for item in items:
            if item.name != "Z coordinate":
                builder.AddDynamicItem(
                    item.name, eumQuantity.Create(item.type, item.unit)
                )

        try:
            dfs = builder.CreateFile(filename)
        except IOError:
            print("cannot create dfsu file: ", filename)

        deletevalue = dfs.DeleteValueFloat

        try:
            # Add data for all item-timesteps, copying from source
            for i in range(n_time_steps):
                for item in range(n_items):
                    d = data[item][i, :]
                    d[np.isnan(d)] = deletevalue
                    darray = to_dotnet_float_array(d)
                    dfs.WriteItemTimeStepNext(0, darray)
            dfs.Close()

        except Exception as e:
            print(e)
            dfs.Close()
            os.remove(filename)

    def to_mesh(self, outfilename):
        """write object to mesh file

        Parameters
        ----------
        outfilename : str
            path to file to be written
        """
        if self.is_2d:
            _ = self.element_table  # make sure element table has been constructured
            geometry = self
        else:
            geometry = self.to_2d_geometry()
            # TODO: print warning if sigma-z
        Mesh._geometry_to_mesh(outfilename, geometry)


class Mesh(_UnstructuredFile):
    def __init__(self, filename):
        super().__init__()
        self._filename = filename
        self._read_header(filename)
        self._n_timesteps = None
        self._n_items = None
        self._n_layers = None
        self._n_sigma = None
        self._type = UnstructuredType.Mesh

    def set_z(self, z):
        """Change the depth by setting the z value of each node

        Parameters
        ----------
        z : np.array(float)
            new z value at each node
        """
        if len(z) != self.n_nodes:
            raise Exception(f"z must have length of nodes ({self.n_nodes})")
        self._nc[:, 2] = z
        self._ec = None

    def set_codes(self, codes):
        """Change the code values of the nodes

        Parameters
        ----------
        codes : list(int)
            code of each node
        """
        if len(codes) != self.n_nodes:
            raise Exception(f"codes must have length of nodes ({self.n_nodes})")
        self._codes = codes
        self._valid_codes = None

    def write(self, outfilename, elements=None):
        """write mesh to file (will overwrite if file exists)

        Parameters
        ----------
        outfilename : str
            path to file
        elements : list(int)
            list of element ids (subset) to be saved to new mesh
        """
        builder = MeshBuilder()

        if elements is None:
            geometry = self
            quantity = self._source.EumQuantity
            elem_table = self._source.ElementTable
        else:
            geometry = self.elements_to_geometry(elements)
            quantity = eumQuantity.Create(EUMType.Bathymetry, EUMUnit.meter)
            elem_table = geometry._element_table_to_dotnet()

        nc = geometry.node_coordinates
        builder.SetNodes(nc[:, 0], nc[:, 1], nc[:, 2], geometry.codes)

        builder.SetElements(elem_table)
        builder.SetProjection(geometry.projection_string)
        builder.SetEumQuantity(quantity)

        newMesh = builder.CreateMesh()
        newMesh.Write(outfilename)

    def plot_boundary_nodes(self, boundary_names=None):
        """
        Plot mesh boundary nodes and their codes
        """
        import matplotlib.pyplot as plt

        nc = self.node_coordinates
        c = self.codes

        if boundary_names is not None:
            if len(self.boundary_codes) != len(boundary_names):
                raise Exception(
                    f"Number of boundary names ({len(boundary_names)}) inconsistent with number of boundaries ({len(self.boundary_codes)})"
                )
            user_defined_labels = dict(zip(self.boundary_codes, boundary_names))

        fig, ax = plt.subplots()
        for code in self.boundary_codes:
            xn = nc[c == code, 0]
            yn = nc[c == code, 1]
            if boundary_names is None:
                label = f"Code {code}"
            else:
                label = user_defined_labels[code]
            plt.plot(xn, yn, ".", label=label)

        plt.legend()
        plt.title("Boundary nodes")
        ax.set_xlim(nc[:, 0].min(), nc[:, 0].max())
        ax.set_ylim(nc[:, 1].min(), nc[:, 1].max())

    @staticmethod
    def _geometry_to_mesh(outfilename, geometry):

        builder = MeshBuilder()

        nc = geometry.node_coordinates
        builder.SetNodes(nc[:, 0], nc[:, 1], nc[:, 2], geometry.codes)
        # builder.SetNodeIds(geometry.node_ids+1)
        # builder.SetElementIds(geometry.elements+1)
        builder.SetElements(geometry._element_table_to_dotnet())
        builder.SetProjection(geometry.projection_string)
        quantity = eumQuantity.Create(EUMType.Bathymetry, EUMUnit.meter)
        builder.SetEumQuantity(quantity)
        newMesh = builder.CreateMesh()
        newMesh.Write(outfilename)<|MERGE_RESOLUTION|>--- conflicted
+++ resolved
@@ -939,18 +939,12 @@
             node-centered data 
         """
         nc = self.node_coordinates
-<<<<<<< HEAD
-        elem_table, ec, data = self._create_tri_only_element_table(data=data)
-        
-        node_cellID = [list(np.argwhere(elem_table == i)[:, 0]) for i in np.unique(elem_table.reshape(-1, ))]
-=======
-        elem_table, ec = self._create_tri_only_element_table()
+        elem_table, ec, data = self._create_tri_only_element_table(data)
 
         node_cellID = [
             list(np.argwhere(elem_table == i)[:, 0])
             for i in np.unique(elem_table.reshape(-1,))
         ]
->>>>>>> 24ba2203
         node_centered_data = np.zeros(shape=nc.shape[0])
         for n, item in enumerate(node_cellID):
             I = ec[item][:, :2] - nc[n][:2]
@@ -989,7 +983,7 @@
         plot_type="patch",
         n_levels=10,
         n_refinements=0,
-        plot_mesh=True,
+        show_mesh=True,
     ):
         """
         Plot mesh elements
@@ -1009,10 +1003,10 @@
         vmax: real, optional 
             upper bound of values to be shown on plot, default:None 
         plot_type: str, optional 
-            type of plot: 'patch' (default), 'shaded' or 'contour' 
+            type of plot: 'patch' (default), 'mesh_only', 'shaded' or 'contour' 
         n_levels: int, optional
             for contour plots: how many levels, default:10
-        plot_mesh: bool, optional
+        show_mesh: bool, optional
             should the mesh be shown on the plot? default=True
         n_refinements: int
             for 'shaded' and 'contour' plots (and if plot_mesh=False) 
@@ -1050,6 +1044,9 @@
             if label is None:
                 label = "Bathymetry (m)"
         else:
+            if plot_type == 'mesh_only':
+                print(f'Cannot plot data in mesh_only plot!')
+
             if len(z) != ne:
                 raise Exception(
                     f"Length of z ({len(z)}) does not match geometry ({ne})"
@@ -1069,47 +1066,41 @@
         else:
             ax.set_aspect("equal")
 
-        if plot_type == "patch":
+        if plot_type == "mesh_only":
+            if show_mesh == False:
+                print('Not possible to use show_mesh=False on a mesh_only plot!')
+            patches = geometry._to_polygons()
+            p = PatchCollection(
+                    patches, edgecolor="#222222", facecolor='none', linewidths=0.3
+                )   
+            ax.add_collection(p)
+
+        elif plot_type == 'patch':
+            patches = geometry._to_polygons()
             # do plot as patches (like MZ "box contour")
             # with (constant) element center values
-            patches = geometry._to_polygons()
-
-            if plot_mesh:
-                # p = PatchCollection(
-                #     patches, cmap=cmap, edgecolor="lightgray", linewidths=0.4
-                # ) 
+            if show_mesh:
                 p = PatchCollection(
-<<<<<<< HEAD
-                    patches, edgecolor="lightgray", facecolor='none', linewidths=0.4
+                    patches, cmap=cmap, edgecolor="lightgray", linewidths=0.4
                 ) 
-=======
-                    patches, cmap=cmap, edgecolor="face", linewidths=0.0
-                )
->>>>>>> 24ba2203
             else:
                 p = PatchCollection(
                     patches, cmap=cmap, edgecolor="face", alpha=None, linewidths=None
                 )
 
-            p.set_array(z*0.0)
-            #p.set_clim(vmin, vmax)
+            p.set_array(z)
+            p.set_clim(vmin, vmax)
             ax.add_collection(p)
-<<<<<<< HEAD
-            #fig.colorbar(p, ax=ax, label=label)
+            fig.colorbar(p, ax=ax, label=label)
         else: 
-=======
-            fig.colorbar(p, ax=ax, label=label)
-        else:
->>>>>>> 24ba2203
             # do node-based triangular plot
             import matplotlib.tri as tri
 
             mesh_linewidth = 0.0
-            if plot_mesh == True:
+            if show_mesh == True:
                 mesh_linewidth = 0.4
                 if n_refinements > 0:
                     n_refinements = 0
-<<<<<<< HEAD
                     print('Warning: mesh refinement is not possible if plot_mesh=True')
             
             # if is_bathy:
@@ -1124,20 +1115,6 @@
 
             if n_refinements>0:
                 # TODO: refinements doesn't seem to work for 3d files? 
-=======
-                    print("Warning: mesh refinement is not possible if plot_mesh=True")
-
-            if is_bathy:
-                zn = geometry.node_coordinates[:, 2]
-            else:
-                zn = geometry.get_node_centered_data(z)
-
-            elem_table, ec = self._create_tri_only_element_table(geometry)
-            triang = tri.Triangulation(nc[:, 0], nc[:, 1], elem_table)
-
-            if n_refinements > 0:
-                # TODO: refinements doesn't seem to work for 3d files?
->>>>>>> 24ba2203
                 refiner = tri.UniformTriRefiner(triang)
                 triang, zn = refiner.refine_field(zn, subdiv=n_refinements)
 
@@ -1158,19 +1135,11 @@
                 levels = np.linspace(vmin, vmax, n_levels)
                 ax.tripcolor(triang, zn, edgecolors='face', vmin=vmin, vmax=vmax, cmap=cmap)
                 tr_fig = ax.tricontourf(triang, zn, levels=levels, cmap=cmap)
-<<<<<<< HEAD
                 if plot_type == 'contour_lines':
                     ax.tricontour(triang, zn, levels=levels,
                             colors=['0.5'],
                             linewidths=[0.5])
             
-=======
-                # if plot_type == 'contour_lines':
-                #     ax.tricontour(triang, zn, levels=levels,
-                #             colors=['0.5'],
-                #             linewidths=[0.5])
-
->>>>>>> 24ba2203
             plt.colorbar(tr_fig, label=label)
 
         ax.set_xlim(nc[:, 0].min(), nc[:, 0].max())
@@ -1185,34 +1154,20 @@
 
         ec = geometry.element_coordinates
         if geometry.is_tri_only:
-<<<<<<< HEAD
             return np.asarray(geometry.element_table), ec, data 
         
         if data is None:
             data = []
 
         elem_table = [list(geometry.element_table[i]) for i in range(geometry.n_elements)]
-=======
-            return np.asarray(geometry.element_table), ec
-
-        elem_table = [
-            list(geometry.element_table[i]) for i in range(geometry.n_elements)
-        ]
->>>>>>> 24ba2203
         tmp_elmnt_nodes = elem_table.copy()
         for el, item in enumerate(tmp_elmnt_nodes):
             if len(item) == 4:
                 elem_table.pop(el)
-<<<<<<< HEAD
                 elem_table.insert(el,item[:3])
                 elem_table.append([item[i] for i in [2,3,0]])
                 data = np.append(data, data[el])
                 ec = np.append(ec, ec[el].reshape(1, -1), axis=0)    # THIS IS NOT CORRECT! 
-=======
-                elem_table.insert(el, item[:3])
-                elem_table.append([item[i] for i in [2, 3, 0]])
-                ec = np.append(ec, ec[el].reshape(1, -1), axis=0)
->>>>>>> 24ba2203
 
         return np.asarray(elem_table), ec, data
 
