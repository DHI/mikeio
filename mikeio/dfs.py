import warnings
from abc import abstractmethod
from datetime import datetime, timedelta
from typing import Iterable, List, Optional, Tuple, Union
import numpy as np
import pandas as pd
<<<<<<< HEAD
from tqdm import tqdm, trange

=======
from copy import deepcopy
>>>>>>> d564622c
from mikecore.DfsFactory import DfsFactory
from mikecore.DfsFile import (
    DfsDynamicItemInfo,
    DfsFile,
    DfsFileInfo,
    DfsSimpleType,
    TimeAxisType,
)
from mikecore.DfsFileFactory import DfsFileFactory
from mikecore.eum import eumQuantity
from mikecore.Projections import Cartography

from .base import TimeSeries
from .dataset import Dataset
from .eum import EUMType, EUMUnit, ItemInfo, ItemInfoList, TimeStepUnit
from .exceptions import DataDimensionMismatch, ItemsError
from .spatial.geometry import GeometryUndefined


def _read_item_time_step(
    *,
    dfs,
    filename,
    time,
    item_numbers,
    deletevalue,
    shape,
    item,
    it,
    error_bad_data=True,
    fill_bad_data_value=np.nan,
):
    itemdata = dfs.ReadItemTimeStep(item_numbers[item] + 1, it)
    if itemdata is not None:
        d = itemdata.Data
        d[d == deletevalue] = np.nan
    else:
        if error_bad_data:
            raise ValueError(f"Error reading: {time[it]}")
        else:
            warnings.warn(f"Error reading: {time[it]}")
            d = np.zeros(shape[1])
            d[:] = fill_bad_data_value
            dfs.Close()
            dfs = DfsFileFactory.DfsGenericOpen(filename)
    return dfs, d


def _fuzzy_item_search(
    *, dfsItemInfo: List[DfsDynamicItemInfo], search: str, start_idx: int = 0
):
    import fnmatch

    names = [info.Name for info in dfsItemInfo]
    item_numbers = [
        i - start_idx for i, name in enumerate(names) if fnmatch.fnmatch(name, search)
    ]
    if len(item_numbers) == 0:
        raise KeyError(f"No items like: {search} found. Valid names are {names}")
    return item_numbers


def _valid_item_numbers(
    dfsItemInfo: List[DfsDynamicItemInfo],
    items: Optional[Union[str, int, List[int], List[str]]] = None,
    ignore_first: bool = False,
) -> List[int]:
    start_idx = 1 if ignore_first else 0
    n_items_file = len(dfsItemInfo) - start_idx
    if items is None:
        return list(range(n_items_file))

    items = deepcopy(items)

    if np.isscalar(items):
        if isinstance(items, str) and "*" in items:
            return _fuzzy_item_search(
                dfsItemInfo=dfsItemInfo, search=items, start_idx=start_idx
            )
        else:
            items = [items]

    for idx, item in enumerate(items):
        if isinstance(item, str):
            items[idx] = _item_numbers_by_name(dfsItemInfo, [item], ignore_first)[0]
        elif isinstance(item, int):
            if (item < 0) or (item >= n_items_file):
                raise ItemsError(n_items_file)
        else:
            raise ItemsError(n_items_file)

    if len(np.unique(items)) != len(items):
        raise ValueError("'items' must be unique")

    assert isinstance(items, Iterable)
    assert isinstance(items[0], int)

    return items


def _valid_timesteps(dfsFileInfo: DfsFileInfo, time_steps) -> Tuple[bool, List[int]]:

    single_time_selected = False
    if isinstance(time_steps, int) and np.isscalar(time_steps):
        single_time_selected = True

    n_steps_file = dfsFileInfo.TimeAxis.NumberOfTimeSteps
    if time_steps is None:
        return single_time_selected, list(range(n_steps_file))

    if isinstance(time_steps, int):
        time_steps = [time_steps]

    if isinstance(time_steps, str):
        parts = time_steps.split(",")
        if len(parts) == 1:
            parts.append(parts[0])  # end=start

        if parts[0] == "":
            time_steps = slice(parts[1])  # stop only
        elif parts[1] == "":
            time_steps = slice(parts[0], None)  # start only
        else:
            time_steps = slice(parts[0], parts[1])

    if isinstance(time_steps, (slice, pd.Timestamp, datetime, pd.DatetimeIndex)):
        if dfsFileInfo.TimeAxis.TimeAxisType != TimeAxisType.CalendarEquidistant:
            # TODO: handle non-equidistant calendar
            raise ValueError(
                "Only equidistant calendar files are supported for this type of time_step argument"
            )

        start_time_file = dfsFileInfo.TimeAxis.StartDateTime
        time_step_file = dfsFileInfo.TimeAxis.TimeStep
        freq = pd.Timedelta(seconds=time_step_file)
        time = pd.date_range(start_time_file, periods=n_steps_file, freq=freq)

    if isinstance(time_steps, slice):
        if isinstance(time_steps.start, int) or isinstance(time_steps.stop, int):
            time_steps = list(range(*time_steps.indices(n_steps_file)))
        else:
            s = time.slice_indexer(time_steps.start, time_steps.stop)
            time_steps = list(range(s.start, s.stop))
    elif isinstance(time_steps, Iterable) and isinstance(time_steps[0], int):
        time_steps = np.array(time_steps)
        time_steps[time_steps < 0] = n_steps_file + time_steps[time_steps < 0]
        time_steps = list(time_steps)

        if max(time_steps) > (n_steps_file - 1):
            raise IndexError(f"Timestep cannot be larger than {n_steps_file}")
        if min(time_steps) < 0:
            raise IndexError(f"Timestep cannot be less than {-n_steps_file}")
    elif isinstance(time_steps, Iterable):
        steps = []
        for t in time_steps:
            _, step = _valid_timesteps(dfsFileInfo, t)
            steps.append(step[0])
        single_time_selected = len(steps) == 1
        time_steps = steps

    elif isinstance(time_steps, (pd.Timestamp, datetime)):
        s = time.slice_indexer(time_steps, time_steps)
        time_steps = list(range(s.start, s.stop))
    elif isinstance(time_steps, pd.DatetimeIndex):
        time_steps = list(time.get_indexer(time_steps))

    else:
        raise TypeError(f"Indexing is not possible with {type(time_steps)}")
    if len(time_steps) == 1:
        single_time_selected = True
    return single_time_selected, time_steps


def _item_numbers_by_name(dfsItemInfo, item_names, ignore_first=False):
    """Utility function to find item numbers

    Parameters
    ----------
    dfsItemInfo : MIKE dfs ItemInfo object

    item_names : list[str]
        Names of items to be found

    Returns
    -------
    list[int]
        item numbers (0-based)

    Raises
    ------
    KeyError
        In case item is not found in the dfs file
    """
    first_idx = 1 if ignore_first else 0
    names = [x.Name for x in dfsItemInfo[first_idx:]]

    item_lookup = {name: i for i, name in enumerate(names)}
    try:
        item_numbers = [item_lookup[x] for x in item_names]
    except KeyError:
        raise KeyError(f"Selected item name not found. Valid names are {names}")

    return item_numbers


def _get_item_info(
    dfsItemInfo: List[DfsDynamicItemInfo],
    item_numbers: List[int] = None,
    ignore_first: bool = False,
) -> ItemInfoList:
    """Read DFS ItemInfo for specific item numbers

    Parameters
    ----------
    dfsItemInfo : List[DfsDynamicItemInfo]
    item_numbers : list[int], optional

    Returns
    -------
    list[ItemInfo]
    """
    first_idx = 1 if ignore_first else 0
    if item_numbers is None:
        item_numbers = list(range(len(dfsItemInfo) - first_idx))

    items = []
    for item in item_numbers:
        item = item + first_idx
        name = dfsItemInfo[item].Name
        eumItem = dfsItemInfo[item].Quantity.Item
        eumUnit = dfsItemInfo[item].Quantity.Unit
        itemtype = EUMType(eumItem)
        unit = EUMUnit(eumUnit)
        data_value_type = dfsItemInfo[item].ValueType
        item = ItemInfo(name, itemtype, unit, data_value_type)
        items.append(item)
    return ItemInfoList(items)


def _write_dfs_data(*, dfs: DfsFile, ds: Dataset, n_spatial_dims: int) -> None:

    deletevalue = dfs.FileInfo.DeleteValueFloat  # ds.deletevalue
    has_no_time = "time" not in ds.dims
    if ds.is_equidistant:
        t_rel = np.zeros(ds.n_timesteps)
    else:
        t_rel = (ds.time - ds.time[0]).total_seconds()

    for i in range(ds.n_timesteps):
        for item in range(ds.n_items):

            if has_no_time:
                d = ds[item].values
            else:
                d = ds[item].values[i]
            d = d.copy()  # to avoid modifying the input
            d[np.isnan(d)] = deletevalue

            d = d.reshape(ds.shape[-n_spatial_dims:])  # spatial axes
            darray = d.flatten()

            dfs.WriteItemTimeStepNext(t_rel[i], darray.astype(np.float32))

    dfs.Close()


class _Dfs123(TimeSeries):
    _ndim = None

    show_progress = False

    # TODO add all common arguments
    def __init__(self, filename=None):
        self._filename = str(filename)
        self._projstr = None
        self._start_time = None
        self._end_time = None
        self._is_equidistant = True
        self._items = None
        self._builder = None
        self._factory = None
        self._deletevalue = None
        self._override_coordinates = False
        self._timeseries_unit = TimeStepUnit.SECOND
        self._dt = None
        self.geometry = GeometryUndefined()
        self._dfs = None
        self._source = None

    def read(
        self,
        *,
        items=None,
        time=None,
        keepdims=False,
        dtype=np.float32,
    ) -> Dataset:
        """
        Read data from a dfs file

        Parameters
        ---------
        items: list[int] or list[str], optional
            Read only selected items, by number (0-based), or by name
        time: int, str, datetime, pd.TimeStamp, sequence, slice or pd.DatetimeIndex, optional
            Read only selected time steps, by default None (=all)
        keepdims: bool, optional
            When reading a single time step only, should the time-dimension be kept
            in the returned Dataset? by default: False

        Returns
        -------
        Dataset
        """

        self._open()

        item_numbers = _valid_item_numbers(self._dfs.ItemInfo, items)
        n_items = len(item_numbers)

        single_time_selected, time_steps = _valid_timesteps(self._dfs.FileInfo, time)
        nt = len(time_steps) if not single_time_selected else 1

        if self._ndim == 1:
            shape = (nt, self._nx)
        elif self._ndim == 2:
            shape = (nt, self._ny, self._nx)
        else:
            shape = (nt, self._nz, self._ny, self._nx)

        if single_time_selected and not keepdims:
            shape = shape[1:]

        data_list = [np.ndarray(shape=shape, dtype=dtype) for item in range(n_items)]

        t_seconds = np.zeros(len(time_steps))

        for i, it in enumerate(tqdm(time_steps, disable=not self.show_progress)):
            for item in range(n_items):

                itemdata = self._dfs.ReadItemTimeStep(item_numbers[item] + 1, int(it))

                src = itemdata.Data
                d = src

                d[d == self.deletevalue] = np.nan

                if self._ndim == 2:
                    d = d.reshape(self._ny, self._nx)

                if single_time_selected:
                    data_list[item] = d
                else:
                    data_list[item][i] = d

            t_seconds[i] = itemdata.Time

        time = pd.to_datetime(t_seconds, unit="s", origin=self.start_time)

        items = _get_item_info(self._dfs.ItemInfo, item_numbers)

        self._dfs.Close()
        return Dataset(data_list, time, items, geometry=self.geometry, validate=False)

    def _read_header(self):
        dfs = self._dfs
        self._n_items = len(dfs.ItemInfo)
        self._items = self._get_item_info(list(range(self._n_items)))
        self._timeaxistype = dfs.FileInfo.TimeAxis.TimeAxisType
        if self._timeaxistype in {
            TimeAxisType.CalendarEquidistant,
            TimeAxisType.CalendarNonEquidistant,
        }:
            self._start_time = dfs.FileInfo.TimeAxis.StartDateTime
        else:  # relative time axis
            self._start_time = datetime(1970, 1, 1)
        if hasattr(dfs.FileInfo.TimeAxis, "TimeStep"):
            self._timestep_in_seconds = (
                dfs.FileInfo.TimeAxis.TimeStep
            )  # TODO handle other timeunits
            # TODO to get the EndTime
        self._n_timesteps = dfs.FileInfo.TimeAxis.NumberOfTimeSteps
        projstr = dfs.FileInfo.Projection.WKTString
        self._projstr = "NON-UTM" if not projstr else projstr
        self._longitude = dfs.FileInfo.Projection.Longitude
        self._latitude = dfs.FileInfo.Projection.Latitude
        self._orientation = dfs.FileInfo.Projection.Orientation
        self._deletevalue = dfs.FileInfo.DeleteValueFloat

        dfs.Close()

    def _write(
        self,
        *,
        filename,
        data,
        dt,
        coordinate=None,
        title,
        keep_open=False,
    ):

        neq_datetimes = None
        if isinstance(data, Dataset) and not data.is_equidistant:
            neq_datetimes = data.time

        self._write_handle_common_arguments(
            title=title, data=data, coordinate=coordinate, dt=dt
        )

        shape = np.shape(data[0])
        t_offset = 0 if len(shape) == self._ndim else 1
        if self._ndim == 1:
            self._nx = shape[t_offset + 0]
        elif self._ndim == 2:
            self._ny = shape[t_offset + 0]
            self._nx = shape[t_offset + 1]
        elif self._ndim == 3:
            self._nz = shape[t_offset + 0]
            self._ny = shape[t_offset + 1]
            self._nx = shape[t_offset + 2]

        self._factory = DfsFactory()
        self._set_spatial_axis()

        if self._ndim == 1:
            if not all(np.shape(d)[t_offset + 0] == self._nx for d in self._data):
                raise DataDimensionMismatch()

        if self._ndim == 2:
            if not all(np.shape(d)[t_offset + 0] == self._ny for d in self._data):
                raise DataDimensionMismatch()

            if not all(np.shape(d)[t_offset + 1] == self._nx for d in self._data):
                raise DataDimensionMismatch()

        if neq_datetimes is not None:
            self._is_equidistant = False
            start_time = neq_datetimes[0]
            self._start_time = start_time

        dfs = self._setup_header(filename)
        self._dfs = dfs

        deletevalue = dfs.FileInfo.DeleteValueFloat  # -1.0000000031710769e-30

        for i in trange(self._n_timesteps, disable=not self.show_progress):
            for item in range(self._n_items):

                d = self._data[item][i] if t_offset == 1 else self._data[item]
                d = d.copy()  # to avoid modifying the input
                d[np.isnan(d)] = deletevalue

                if self._is_equidistant:
                    dfs.WriteItemTimeStepNext(0, d.astype(np.float32))
                else:
                    t = neq_datetimes[i]
                    relt = (t - self._start_time).total_seconds()
                    dfs.WriteItemTimeStepNext(relt, d.astype(np.float32))

        if not keep_open:
            dfs.Close()
        else:
            return self

    def append(self, data: Dataset) -> None:
        """Append to a dfs file opened with `write(...,keep_open=True)`

        Parameters
        -----------
        data: Dataset
        """

        deletevalue = self._dfs.FileInfo.DeleteValueFloat  # -1.0000000031710769e-30

        for i in trange(self._n_timesteps, disable=not self.show_progress):
            for item in range(self._n_items):

                d = data[item].to_numpy()[i]
                d = d.copy()  # to avoid modifying the input
                d[np.isnan(d)] = deletevalue

                if self._ndim == 1:
                    darray = d

                if self._ndim == 2:
                    d = d.reshape(self.shape[1:])
                    darray = d.reshape(d.size, 1)[:, 0]

                if self._is_equidistant:
                    self._dfs.WriteItemTimeStepNext(0, darray.astype(np.float32))
                else:
                    raise NotImplementedError(
                        "Append is not yet available for non-equidistant files"
                    )

    def __enter__(self):
        return self

    def __exit__(self, type, value, traceback):
        self._dfs.Close()

    def close(self):
        "Finalize write for a dfs file opened with `write(...,keep_open=True)`"
        self._dfs.Close()

    def _write_handle_common_arguments(self, *, title, data, coordinate, dt):

        if title is None:
            self._title = ""

        self._n_timesteps = np.shape(data[0])[0]
        self._n_items = len(data)

        if coordinate is None:
            if self._projstr is not None:
                self._coordinate = [
                    self._projstr,
                    self._longitude,
                    self._latitude,
                    self._orientation,
                ]
            elif isinstance(data, Dataset) and (data.geometry is not None):
                self._coordinate = [
                    data.geometry.projection_string,
                    data.geometry.origin[0],
                    data.geometry.origin[1],
                    data.geometry.orientation,
                ]
            else:
                warnings.warn("No coordinate system provided")
                self._coordinate = ["LONG/LAT", 0, 0, 0]
        else:
            self._override_coordinates = True
            self._coordinate = coordinate

        if isinstance(data, Dataset):
            self._items = data.items
            self._start_time = data.time[0]
            self._n_timesteps = len(data.time)
            if dt is None and len(data.time) > 1:
                self._dt = (data.time[1] - data.time[0]).total_seconds()
            self._data = data.to_numpy()
        else:
            raise TypeError("data must be supplied in the form of a mikeio.Dataset")

        if dt:
            self._dt = dt

        if self._dt is None:
            self._dt = 1
            if self._n_timesteps > 1:
                warnings.warn("No timestep supplied. Using 1s.")

        if self._items is None:
            self._items = [ItemInfo(f"Item {i+1}") for i in range(self._n_items)]

        self._timeseries_unit = TimeStepUnit.SECOND

    def _setup_header(self, filename):

        system_start_time = self._start_time

        self._builder.SetDataType(0)

        proj = self._factory.CreateProjectionGeoOrigin(*self._coordinate)

        self._builder.SetGeographicalProjection(proj)

        if self._is_equidistant:
            self._builder.SetTemporalAxis(
                self._factory.CreateTemporalEqCalendarAxis(
                    self._timeseries_unit, system_start_time, 0, self._dt
                )
            )
        else:
            self._builder.SetTemporalAxis(
                self._factory.CreateTemporalNonEqCalendarAxis(
                    self._timeseries_unit, system_start_time
                )
            )

        for item in self._items:
            self._builder.AddCreateDynamicItem(
                item.name,
                eumQuantity.Create(item.type, item.unit),
                DfsSimpleType.Float,
                item.data_value_type,
            )

        try:
            self._builder.CreateFile(filename)
        except IOError:
            # TODO does this make sense?
            print("cannot create dfs file: ", filename)

        return self._builder.GetFile()

    def _open(self):
        raise NotImplementedError("Should be implemented by subclass")

    def _set_spatial_axis(self):
        raise NotImplementedError("Should be implemented by subclass")

    def _find_item(self, item_names):
        """Utility function to find item numbers

        Parameters
        ----------
        dfs : DfsFile

        item_names : list[str]
            Names of items to be found

        Returns
        -------
        list[int]
            item numbers (0-based)

        Raises
        ------
        KeyError
            In case item is not found in the dfs file
        """
        names = [x.Name for x in self._dfs.ItemInfo]
        item_lookup = {name: i for i, name in enumerate(names)}
        try:
            item_numbers = [item_lookup[x] for x in item_names]
        except KeyError:
            raise KeyError(f"Selected item name not found. Valid names are {names}")

        return item_numbers

    def _get_item_info(self, item_numbers):
        """Read DFS ItemInfo

        Parameters
        ----------
        dfs : MIKE dfs object
        item_numbers : list[int]

        Returns
        -------
        list[Iteminfo]
        """
        items = []
        for item in item_numbers:
            name = self._dfs.ItemInfo[item].Name
            eumItem = self._dfs.ItemInfo[item].Quantity.Item
            eumUnit = self._dfs.ItemInfo[item].Quantity.Unit
            itemtype = EUMType(eumItem)
            unit = EUMUnit(eumUnit)
            data_value_type = self._dfs.ItemInfo[item].ValueType
            item = ItemInfo(name, itemtype, unit, data_value_type)
            items.append(item)
        return items

    @property
    def deletevalue(self):
        "File delete value"
        return self._deletevalue

    @property
    def n_items(self):
        "Number of items"
        return self._n_items

    @property
    def items(self):
        "List of items"
        return self._items

    @property
    def start_time(self):
        """File start time"""
        return self._start_time

    @property
    def end_time(self):
        """File end time"""
        if self._end_time is None:
            self._end_time = self.read(items=[0]).time[-1].to_pydatetime()

        return self._end_time

    @property
    def n_timesteps(self) -> int:
        """Number of time steps"""
        return self._n_timesteps

    @property
    def timestep(self) -> Optional[float]:
        """Time step size in seconds"""
        if self._timeaxistype in {
            TimeAxisType.CalendarEquidistant,
            TimeAxisType.TimeEquidistant,
        }:
            return self._dfs.FileInfo.TimeAxis.TimeStepInSeconds()

    @property
    def time(self) -> Optional[pd.DatetimeIndex]:
        """File all datetimes"""
        if self._timeaxistype in {
            TimeAxisType.CalendarEquidistant,
            TimeAxisType.TimeEquidistant,
        }:
            return pd.to_datetime(
                [
                    self.start_time + timedelta(seconds=i * self.timestep)
                    for i in range(self.n_timesteps)
                ]
            )

        else:
            return None

    @property
    def projection_string(self):
        return self._projstr

    @property
    def longitude(self):
        """Origin longitude"""
        return self._longitude

    @property
    def latitude(self):
        """Origin latitude"""
        return self._latitude

    @property
    def origin(self):
        """Origin (in own CRS)"""
        return self.geometry.origin

    @property
    def orientation(self):
        """Orientation (in own CRS)"""
        return self.geometry.orientation

    @property
    @abstractmethod
    def dx(self):
        """Step size in x direction"""
        pass

    def _validate_no_orientation_in_geo(self):
        if self.is_geo and abs(self._orientation) > 1e-6:
            raise ValueError("Orientation is not supported for LONG/LAT coordinates")

    def _origin_and_orientation_in_CRS(self):
        """Project origin and orientation to projected CRS (if not LONG/LAT)"""
        if self.is_geo:
            origin = self._longitude, self._latitude
            orientation = 0.0
        else:
            lon, lat = self._longitude, self._latitude
            cart = Cartography.CreateGeoOrigin(
                projectionString=self._projstr,
                lonOrigin=lon,
                latOrigin=lat,
                orientation=self._orientation,
            )
            # convert origin and orientation to projected CRS
            origin = np.round(cart.Geo2Proj(lon, lat), 7)
            orientation = cart.OrientationProj
        return origin, orientation<|MERGE_RESOLUTION|>--- conflicted
+++ resolved
@@ -4,12 +4,9 @@
 from typing import Iterable, List, Optional, Tuple, Union
 import numpy as np
 import pandas as pd
-<<<<<<< HEAD
 from tqdm import tqdm, trange
 
-=======
 from copy import deepcopy
->>>>>>> d564622c
 from mikecore.DfsFactory import DfsFactory
 from mikecore.DfsFile import (
     DfsDynamicItemInfo,
