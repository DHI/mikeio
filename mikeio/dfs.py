--- conflicted
+++ resolved
@@ -1,15 +1,9 @@
 from datetime import datetime, timedelta
 import warnings
 import numpy as np
-<<<<<<< HEAD
-from .helpers import safe_length
-from .dutil import get_item_info
+import pandas as pd
 from .dataset import Dataset
 
-=======
-import pandas as pd
-from .dutil import Dataset
->>>>>>> a51baba7
 from .dotnet import (
     to_dotnet_datetime,
     from_dotnet_datetime,
