import sys
import os
from platform import architecture

# PEP0440 compatible formatted version, see:
# https://www.python.org/dev/peps/pep-0440/
#
# Generic release markers:
#   X.Y
#   X.Y.Z   # For bugfix releases
#
# Admissible pre-release markers:
#   X.YaN   # Alpha release
#   X.YbN   # Beta release
#   X.YrcN  # Release Candidate
#   X.Y     # Final release
#
# Dev branch marker is: 'X.Y.dev' or 'X.Y.devN' where N is an integer.
# 'X.Y.dev0' is the canonical version of 'X.Y.dev'
#

<<<<<<< HEAD
__version__ = "1.2.dev0"
__dfs_version__: int = 120
=======
__version__ = "1.1.dev1"
__dfs_version__: int = 110
>>>>>>> f2bb32dd


if "64" not in architecture()[0]:
    raise Exception("This library has not been tested for a 32 bit system.")

from .dfs0 import Dfs0
from .dfs1 import Dfs1
from .dfs2 import Dfs2
from .dfs3 import Dfs3
from .dfsu_factory import Dfsu
from .dfsu import Mesh
from .pfs import read_pfs, Pfs, PfsSection
from .xyz import read_xyz
from .dataset import Dataset, DataArray
from .spatial.grid_geometry import Grid1D, Grid2D, Grid3D
from .eum import ItemInfo, EUMType, EUMUnit


def read(filename, *, items=None, time=None, keepdims=False, **kwargs) -> Dataset:
    """Read all or a subset of the data from a dfs file

    All dfs files can be subsetted with the *items* and *time* arguments. But
    the following file types also have the shown additional arguments:

    * Dfs2: area
    * Dfs3: layers
    * Dfsu-2d: (x,y), elements, area
    * Dfsu-layered: (xy,z), elements, area, layers

    Parameters
    ----------
    filename
        full path and file name to the dfs file.
    items: int, str, list[int] or list[str], optional
        Read only selected items, by number (0-based), or by name,
        by default None (=all)
    time: int, str, datetime, pd.TimeStamp, sequence, slice or pd.DatetimeIndex, optional
        Read only selected time steps, by default None (=all)
    keepdims: bool, optional
        When reading a single time step only, should the time-dimension be kept
        in the returned Dataset? by default: False
    x, y, z: float, optional
        Dfsu: Read only data for elements containing the (x,y)
        or (x,y,z) points(s), by default None
    area: (float, float, float, float), optional
        Dfs2/Dfsu: read only data within an area given by a bounding
        box of coordinates (left, lower, right, upper), by default None (=all)
    layers: int, str or sequence, optional
        Dfs3/Dfsu-layered: read only data from specific layers,
        by default None (=all layers)

    Returns
    -------
    Dataset
        A Dataset with specification according to the file type

    See also
    --------
    mikeio.open - open a Dfs file and only read the header

    Examples
    --------
    >>> ds = mikeio.read("ts.dfs0")
    >>> ds = mikeio.read("ts.dfs0", items=0)
    >>> ds = mikeio.read("ts.dfs0", items="Temperature")
    >>> ds = mikeio.read("sw_points.dfs0, items="*Buoy 4*")
    >>> ds = mikeio.read("ts.dfs0", items=["u","v"], time="2016")
    >>> ds = mikeio.read("tide.dfs1", time="2018-5")
    >>> ds = mikeio.read("tide.dfs1", time=slice("2018-5-1","2018-6-1"))
    >>> ds = mikeio.read("tide.dfs1", items=[0,3,6], time=-1)
    >>> ds = mikeio.read("tide.dfs1", time=-1, keepdims=True)
    >>> ds = mikeio.read("era5.dfs2", area=(10,50,16,58))
    >>> ds = mikeio.read("HD2D.dfsu")
    >>> ds = mikeio.read("HD2D.dfsu", x=2.2, y=54.2)
    >>> ds = mikeio.read("HD2D.dfsu", elements=183)
    >>> ds = mikeio.read("HD2D.dfsu", elements=range(0,2000))
    >>> ds = mikeio.read("HD2D.dfsu", area=(10,50,16,58))
    >>> ds = mikeio.read("MT3D_sigma_z.dfsu", x=11.4, y=56.2)
    >>> ds = mikeio.read("MT3D_sigma_z.dfsu", x=11.4, y=56.2, z=-1.1)
    >>> ds = mikeio.read("MT3D_sigma_z.dfsu", elements=lst_of_elems)
    >>> ds = mikeio.read("MT3D_sigma_z.dfsu", layers="bottom")
    >>> ds = mikeio.read("MT3D_sigma_z.dfsu", layers=[-2,-1])
    """

    _, ext = os.path.splitext(filename)

    if "dfs" not in ext:
        raise ValueError("mikeio.read() is only supported for Dfs files")

    dfs = open(filename)

    return dfs.read(items=items, time=time, keepdims=keepdims, **kwargs)


def open(filename: str, **kwargs):
    """Open a dfs/mesh file (and read the header)

    The typical workflow for small dfs files is to read all data
    with *mikeio.read* instead of using this function. For big files, however,
    it can be convenient to open the file first with *dfs=mikeio.open(...)* to
    inspect it's content (items, time and shape) and then decide what to
    read using dfs.read(...)

    Parameters
    ----------
    filename
        full path and file name to the dfs file.
    type : str, optional
        Dfs2 only. Additional information about the file, e.g.
        "spectral" for spectral dfs2 files. By default: None.

    See also
    --------
    mikeio.read - read data from a dfs file

    Examples
    --------
    >>> dfs = mikeio.open("wl.dfs1")
    >>> dfs = mikeio.open("HD2D.dfsu")
    >>> ds = dfs.read(items="Salinity", time="2016-01")

    >>> dfs = mikeio.open("pt_spectra.dfs2", type="spectral")
    """
    _, ext = os.path.splitext(filename)

    if ext == ".dfs0":
        return Dfs0(filename, **kwargs)

    elif ext == ".dfs1":
        return Dfs1(filename, **kwargs)

    elif ext == ".dfs2":
        return Dfs2(filename, **kwargs)

    elif ext == ".dfs3":
        return Dfs3(filename, **kwargs)

    elif ext == ".dfsu":
        return Dfsu(filename, **kwargs)

    elif ext == ".mesh":
        return Mesh(filename, **kwargs)

    else:
        raise Exception(f"{ext} is an unsupported extension")<|MERGE_RESOLUTION|>--- conflicted
+++ resolved
@@ -19,13 +19,8 @@
 # 'X.Y.dev0' is the canonical version of 'X.Y.dev'
 #
 
-<<<<<<< HEAD
 __version__ = "1.2.dev0"
 __dfs_version__: int = 120
-=======
-__version__ = "1.1.dev1"
-__dfs_version__: int = 110
->>>>>>> f2bb32dd
 
 
 if "64" not in architecture()[0]:
