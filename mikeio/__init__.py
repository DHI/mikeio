import sys
import os
from platform import architecture

# PEP0440 compatible formatted version, see:
# https://www.python.org/dev/peps/pep-0440/
#
# Generic release markers:
#   X.Y
#   X.Y.Z   # For bugfix releases
#
# Admissible pre-release markers:
#   X.YaN   # Alpha release
#   X.YbN   # Beta release
#   X.YrcN  # Release Candidate
#   X.Y     # Final release
#
# Dev branch marker is: 'X.Y.dev' or 'X.Y.devN' where N is an integer.
# 'X.Y.dev0' is the canonical version of 'X.Y.dev'
#
<<<<<<< HEAD
__version__ = "1.0.dev0"
=======
__version__ = "0.12.2"
>>>>>>> 81231b2e

if "64" not in architecture()[0]:
    raise Exception("This library has not been tested for a 32 bit system.")

from .dfs0 import Dfs0
from .dfs1 import Dfs1
from .dfs2 import Dfs2
from .dfs3 import Dfs3
from .dfsu_factory import Dfsu
from .dfsu import Mesh
from .pfs import Pfs
from .xyz import read_xyz
from .dataset import Dataset, DataArray
from .spatial import Grid1D, Grid2D
from .eum import ItemInfo, EUMType, EUMUnit


def read(filename, *, items=None, time_steps=None, **kwargs) -> Dataset:
    """Read data from a dfs file

    Parameters
    ----------
    filename
        full path and file name to the dfs file.
    items: list[int] or list[str], optional
        Read only selected items, by number (0-based), or by name
    time_steps: int or list[int], optional
        Read only selected time_steps

    Returns
    -------
    Dataset
        A Dataset with data dimensions according to the file type
    """

    _, ext = os.path.splitext(filename)

    if "dfs" not in ext:
        raise ValueError("mikeio.read is only supported for Dfs files")

    dfs = open(filename)

    return dfs.read(items=items, time_steps=time_steps, **kwargs)


def open(filename: str):
    _, ext = os.path.splitext(filename)

    if ext == ".dfs0":
        return Dfs0(filename)

    elif ext == ".dfs1":
        return Dfs1(filename)

    elif ext == ".dfs2":
        return Dfs2(filename)

    elif ext == ".dfs3":
        return Dfs3(filename)

    elif ext == ".dfsu":
        return Dfsu(filename)

    elif ext == ".mesh":
        return Mesh(filename)

    else:
        raise Exception(f"{ext} is an unsupported extension")<|MERGE_RESOLUTION|>--- conflicted
+++ resolved
@@ -18,11 +18,9 @@
 # Dev branch marker is: 'X.Y.dev' or 'X.Y.devN' where N is an integer.
 # 'X.Y.dev0' is the canonical version of 'X.Y.dev'
 #
-<<<<<<< HEAD
+
 __version__ = "1.0.dev0"
-=======
-__version__ = "0.12.2"
->>>>>>> 81231b2e
+
 
 if "64" not in architecture()[0]:
     raise Exception("This library has not been tested for a 32 bit system.")
