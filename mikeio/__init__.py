import sys
import os
from platform import architecture

# PEP0440 compatible formatted version, see:
# https://www.python.org/dev/peps/pep-0440/
#
# Generic release markers:
#   X.Y
#   X.Y.Z   # For bugfix releases
#
# Admissible pre-release markers:
#   X.YaN   # Alpha release
#   X.YbN   # Beta release
#   X.YrcN  # Release Candidate
#   X.Y     # Final release
#
# Dev branch marker is: 'X.Y.dev' or 'X.Y.devN' where N is an integer.
# 'X.Y.dev0' is the canonical version of 'X.Y.dev'
#

<<<<<<< HEAD
__version__ = "1.2.6"
__dfs_version__: int = 126
=======
__version__ = "1.3.0"
__dfs_version__: int = 130
>>>>>>> 1d1de90e


if "64" not in architecture()[0]:
    raise Exception("This library has not been tested for a 32 bit system.")

from .dfs0 import Dfs0
from .dfs1 import Dfs1
from .dfs2 import Dfs2
from .dfs3 import Dfs3
from .dfsu_factory import Dfsu
from .dfsu import Mesh
from .pfs import read_pfs, Pfs, PfsSection, PfsDocument
from .xyz import read_xyz
from .dataset import Dataset, DataArray
from .spatial.grid_geometry import Grid1D, Grid2D, Grid3D
from .eum import ItemInfo, EUMType, EUMUnit


def read(filename, *, items=None, time=None, keepdims=False, **kwargs) -> Dataset:
    """Read all or a subset of the data from a dfs file

    All dfs files can be subsetted with the *items* and *time* arguments. But
    the following file types also have the shown additional arguments:

    * Dfs2: area
    * Dfs3: layers
    * Dfsu-2d: (x,y), elements, area
    * Dfsu-layered: (xy,z), elements, area, layers

    Parameters
    ----------
    filename
        full path and file name to the dfs file.
    items: int, str, list[int] or list[str], optional
        Read only selected items, by number (0-based), or by name,
        by default None (=all)
    time: int, str, datetime, pd.TimeStamp, sequence, slice or pd.DatetimeIndex, optional
        Read only selected time steps, by default None (=all)
    keepdims: bool, optional
        When reading a single time step only, should the time-dimension be kept
        in the returned Dataset? by default: False
    x, y, z: float, optional
        Dfsu: Read only data for elements containing the (x,y)
        or (x,y,z) points(s), by default None
    area: (float, float, float, float), optional
        Dfs2/Dfsu: read only data within an area given by a bounding
        box of coordinates (left, lower, right, upper), by default None (=all)
    layers: int, str or sequence, optional
        Dfs3/Dfsu-layered: read only data from specific layers,
        by default None (=all layers)
    error_bad_data: bool, optional
            raise error if data is corrupt, by default True,
    fill_bad_data_value:
            fill value for to impute corrupt data, used in conjunction with error_bad_data=False
            default np.nan

    Returns
    -------
    Dataset
        A Dataset with specification according to the file type

    See also
    --------
    mikeio.open - open a Dfs file and only read the header

    Examples
    --------
    >>> ds = mikeio.read("ts.dfs0")
    >>> ds = mikeio.read("ts.dfs0", items=0)
    >>> ds = mikeio.read("ts.dfs0", items="Temperature")
    >>> ds = mikeio.read("sw_points.dfs0, items="*Buoy 4*")
    >>> ds = mikeio.read("ts.dfs0", items=["u","v"], time="2016")
    >>> ds = mikeio.read("tide.dfs1", time="2018-5")
    >>> ds = mikeio.read("tide.dfs1", time=slice("2018-5-1","2018-6-1"))
    >>> ds = mikeio.read("tide.dfs1", items=[0,3,6], time=-1)
    >>> ds = mikeio.read("tide.dfs1", time=-1, keepdims=True)
    >>> ds = mikeio.read("era5.dfs2", area=(10,50,16,58))
    >>> ds = mikeio.read("HD2D.dfsu")
    >>> ds = mikeio.read("HD2D.dfsu", x=2.2, y=54.2)
    >>> ds = mikeio.read("HD2D.dfsu", elements=183)
    >>> ds = mikeio.read("HD2D.dfsu", elements=range(0,2000))
    >>> ds = mikeio.read("HD2D.dfsu", area=(10,50,16,58))
    >>> ds = mikeio.read("MT3D_sigma_z.dfsu", x=11.4, y=56.2)
    >>> ds = mikeio.read("MT3D_sigma_z.dfsu", x=11.4, y=56.2, z=-1.1)
    >>> ds = mikeio.read("MT3D_sigma_z.dfsu", elements=lst_of_elems)
    >>> ds = mikeio.read("MT3D_sigma_z.dfsu", layers="bottom")
    >>> ds = mikeio.read("MT3D_sigma_z.dfsu", layers=[-2,-1])
    >>> ds = mikeio.read("HD2D.dfsu", error_bad_data=False) # replace corrupt data with np.nan
    >>> ds = mikeio.read("HD2D.dfsu", error_bad_data=False, fill_bad_data_value=0.0) # replace corrupt data with 0.0
    """

    ext = os.path.splitext(filename)[1].lower()

    if "dfs" not in ext:
        raise ValueError("mikeio.read() is only supported for Dfs files")

    dfs = open(filename)

    return dfs.read(items=items, time=time, keepdims=keepdims, **kwargs)


def open(filename: str, **kwargs):
    """Open a dfs/mesh file (and read the header)

    The typical workflow for small dfs files is to read all data
    with *mikeio.read* instead of using this function. For big files, however,
    it can be convenient to open the file first with *dfs=mikeio.open(...)* to
    inspect it's content (items, time and shape) and then decide what to
    read using dfs.read(...)

    Parameters
    ----------
    filename
        full path and file name to the dfs file.
    type : str, optional
        Dfs2 only. Additional information about the file, e.g.
        "spectral" for spectral dfs2 files. By default: None.

    See also
    --------
    mikeio.read - read data from a dfs file

    Examples
    --------
    >>> dfs = mikeio.open("wl.dfs1")
    >>> dfs = mikeio.open("HD2D.dfsu")
    >>> ds = dfs.read(items="Salinity", time="2016-01")

    >>> dfs = mikeio.open("pt_spectra.dfs2", type="spectral")
    """
    ext = os.path.splitext(filename)[1].lower()

    if ext == ".dfs0":
        return Dfs0(filename, **kwargs)

    elif ext == ".dfs1":
        return Dfs1(filename, **kwargs)

    elif ext == ".dfs2":
        return Dfs2(filename, **kwargs)

    elif ext == ".dfs3":
        return Dfs3(filename, **kwargs)

    elif ext == ".dfsu":
        return Dfsu(filename, **kwargs)

    elif ext == ".mesh":
        return Mesh(filename, **kwargs)

    else:
        raise Exception(f"{ext} is an unsupported extension")<|MERGE_RESOLUTION|>--- conflicted
+++ resolved
@@ -19,13 +19,8 @@
 # 'X.Y.dev0' is the canonical version of 'X.Y.dev'
 #
 
-<<<<<<< HEAD
-__version__ = "1.2.6"
-__dfs_version__: int = 126
-=======
 __version__ = "1.3.0"
 __dfs_version__: int = 130
->>>>>>> 1d1de90e
 
 
 if "64" not in architecture()[0]:
