from pathlib import Path
from types import SimpleNamespace
from typing import List, Tuple, Callable
from collections import Counter
from datetime import datetime
import re
import warnings
import yaml
import pandas as pd


def read_pfs(filename, encoding="cp1252", unique_keywords=False):
    """Read a pfs file to a Pfs object for further analysis/manipulation

    Parameters
    ----------
    filename: str or Path
        File name including full path to the pfs file.
    encoding: str, optional
        How is the pfs file encoded? By default 'cp1252'
    unique_keywords: bool, optional
        Should the keywords in a section be unique? Some tools e.g. the
        MIKE Plot Composer allows non-unique keywords.
        If True: warnings will be issued if non-unique keywords
        are present and the first occurence will be used
        by default False

    Returns
    -------
    mikeio.Pfs
        Pfs object which can be used for inspection, manipulation and writing
    """
    return Pfs(filename, encoding=encoding, unique_keywords=unique_keywords)


class PfsNonUniqueList(list):
    pass


class PfsSection(SimpleNamespace):
    def __init__(self, dictionary, **kwargs):
        super().__init__(**kwargs)
        for key, value in dictionary.items():
            self.__set_key_value(key, value, copy=True)

    def __repr__(self) -> str:
        # return json.dumps(self.to_dict(), indent=2)
        # return yaml.dump(self.to_dict(), sort_keys=False)
        return "\n".join(self._to_txt_lines())

    def _to_txt_lines(self):
        lines = []
        self._write_with_func(lines.append, newline="")
        return lines

    def head(self, n=10):
        """Print the first n lines"""
        lines = self._to_txt_lines()
        print("\n".join(lines[:n]))

    def tail(self, n=10):
        """Print the last n lines"""
        lines = self._to_txt_lines()
        print("\n".join(lines[-n:]))

    def __len__(self):
        return len(self.__dict__)

    def __contains__(self, key):
        return key in self.keys()

    def __getitem__(self, key):
        return getattr(self, key)

    def __setitem__(self, key, value):
        self.__set_key_value(key, value)

    def __delitem__(self, key):
        if key in self.keys():
            self.__delattr__(key)
        else:
            raise IndexError("Key not found")

    def __set_key_value(self, key, value, copy=False):
        if value is None:
            value = {}

        if isinstance(value, dict):
            d = value.copy() if copy else value
            self.__setattr__(key, PfsSection(d))
        elif isinstance(value, PfsNonUniqueList):
            # multiple keywords/Sections with same name
            sections = PfsNonUniqueList()
            for v in value:
                if isinstance(v, dict):
                    d = v.copy() if copy else v
                    sections.append(PfsSection(d))
                else:
                    sections.append(self._parse_value(v))
            self.__setattr__(key, sections)
        else:
            self.__setattr__(key, self._parse_value(value))

    def _parse_value(self, v):
        if isinstance(v, str) and self._str_is_scientific_float(v):
            return float(v)
        return v

    @staticmethod
    def _str_is_scientific_float(s):
        """True: -1.0e2, 1E-4, -0.1E+0.5; False: E12, E-4"""
        if len(s) < 3:
            return False
        if (
            s.count(".") <= 2
            and s.lower().count("e") == 1
            and s.lower()[0] != "e"
            and s.strip()
            .lower()
            .replace(".", "")
            .replace("e", "")
            .replace("-", "")
            .replace("+", "")
            .isnumeric()
        ):
            try:
                float(s)
                return True
            except:
                return False
        else:
            return False

    def pop(self, key, *args):
        """If key is in the dictionary, remove it and return its
        value, else return default. If default is not given and
        key is not in the dictionary, a KeyError is raised."""
        return self.__dict__.pop(key, *args)

    def get(self, key, *args):
        """Return the value for key if key is in the PfsSection,
        else default. If default is not given, it defaults to None,
        so that this method never raises a KeyError."""
        return self.__dict__.get(key, *args)

    def clear(self):
        """Remove all items from the PfsSection."""
        return self.__dict__.clear()

    def keys(self):
        """Return a new view of the PfsSection's keys"""
        return self.__dict__.keys()

    def values(self):
        """Return a new view of the PfsSection's values."""
        return self.__dict__.values()

    def items(self):
        """Return a new view of the PfsSection's items ((key, value) pairs)"""
        return self.__dict__.items()

    # TODO: better name
    def update_recursive(self, key, value):
        """Update recursively all matches of key with value"""
        for k, v in self.items():
            if isinstance(v, self.__class__):
                self[k].update_recursive(key, value)
            elif k == key:
                self[k] = value

    def find_replace(self, old_value, new_value):
        """Update recursively all old_value with new_value"""
        for k, v in self.items():
            if isinstance(v, self.__class__):
                self[k].find_replace(old_value, new_value)
            elif self[k] == old_value:
                self[k] = new_value

    def copy(self):
        """Return a copy of the PfsSection."""
        # is all this necessary???
        d = self.__dict__.copy()
        for key, value in d.items():
            if isinstance(value, self.__class__):
                d[key] = value.to_dict().copy()
        return self.__class__(d)

    def _write_with_func(self, write: Callable, level: int = 0, newline: str = "\n"):
        """
        write pfs nested objects
        Args:
            write: a function that performs the writing e.g. to a file
            level (int): level of indentation, add 3 spaces for each
        """
        lvl_prefix = "   "
        for k, v in vars(self).items():

            # check for empty sections
            NoneType = type(None)
            if isinstance(v, NoneType):
                write(f"{lvl_prefix * level}[{k}]{newline}")
                write(f"{lvl_prefix * level}EndSect  // {k}{newline}{newline}")

            elif isinstance(v, List) and any(
                isinstance(subv, PfsSection) for subv in v
            ):
                # duplicate sections
                for subv in v:
                    if isinstance(subv, PfsSection):
                        subsec = PfsSection({k: subv})
                        subsec._write_with_func(write, level=level, newline=newline)
                    else:
                        subv = self._prepare_value_for_write(subv)
                        write(f"{lvl_prefix * level}{k} = {subv}{newline}")
            elif isinstance(v, PfsSection):
                write(f"{lvl_prefix * level}[{k}]{newline}")
                v._write_with_func(write, level=(level + 1), newline=newline)
                write(f"{lvl_prefix * level}EndSect  // {k}{newline}{newline}")
            elif isinstance(v, PfsRepeatedKeywordParams) or (
                isinstance(v, list) and all([isinstance(vv, list) for vv in v])
            ):
                if len(v) == 0:
                    # empty list -> keyword with no parameter
                    write(f"{lvl_prefix * level}{k} = {newline}")
                for subv in v:
                    subv = self._prepare_value_for_write(subv)
                    write(f"{lvl_prefix * level}{k} = {subv}{newline}")
            else:
                v = self._prepare_value_for_write(v)
                write(f"{lvl_prefix * level}{k} = {v}{newline}")

    def _prepare_value_for_write(self, v):
        """catch peculiarities of string formatted pfs data

        Args:
            v (str): value from one pfs line

        Returns:
            v: modified value
        """
        # some crude checks and corrections
        if isinstance(v, str):

            if len(v) > 5 and not ("PROJ" in v or "<CLOB:" in v):
                v = v.replace('"', "''")
                v = v.replace("\U0001F600", "'")

            if v == "":
                # add either '' or || as pre- and suffix to strings depending on path definition
                v = "''"
            elif v.count("|") == 2:
                v = f"{v}"
            else:
                v = f"'{v}'"

        elif isinstance(v, bool):
            v = str(v).lower()  # stick to MIKE lowercase bool notation

        elif isinstance(v, datetime):
            v = v.strftime("%Y, %m, %d, %H, %M, %S").replace(" 0", " ")

        elif isinstance(v, list):
            out = []
            for subv in v:
                out.append(str(self._prepare_value_for_write(subv)))
            v = ", ".join(out)

        return v

    def to_Pfs(self, name: str):
        """Convert to a Pfs object (with this PfsSection as the target)

        Parameters
        ----------
        name : str
            Name of the target (=key that refer to this PfsSection)

        Returns
        -------
        Pfs
            A Pfs object
        """
        return Pfs(self, names=[name])

    def to_file(self, filename, name: str) -> None:
        """Write to a Pfs file (providing a target name)"""
        Pfs(self, names=[name]).write(filename)

    def to_dict(self):
        """Convert to (nested) dict (as a copy)"""
        d = self.__dict__.copy()
        for key, value in d.items():
            if isinstance(value, self.__class__):
                d[key] = value.to_dict()
        return d

    def to_dataframe(self, prefix: str = None) -> pd.DataFrame:
        """Output enumerated subsections to a DataFrame

        Parameters
        ----------
        prefix : str, optional
            The prefix of the enumerated sections, e.g. "File_", by default None

        Returns
        -------
        pd.DataFrame
            The enumerated subsections as a DataFrame
        """
        if prefix is not None:
            sections = [
                k for k in self.keys() if k.startswith(prefix) and k[-1].isdigit()
            ]
            n_sections = len(sections)
        else:
            n_sections = -1
            # TODO: check that value is a PfsSection
            sections = [k for k in self.keys() if k[-1].isdigit()]
            for k in self.keys():
                if isinstance(k, str) and k.startswith("number_of_"):
                    n_sections = self[k]
            if n_sections == -1:
                # raise ValueError("Could not find a number_of_... keyword")
                n_sections = len(sections)

        if len(sections) == 0:
            prefix_txt = "" if prefix is None else f"(starting with '{prefix}') "
            raise ValueError(f"No enumerated subsections {prefix_txt}found")

        prefix = sections[0][:-1]
        res = []
        for j in range(n_sections):
            k = f"{prefix}{j+1}"
            res.append(self[k].to_dict())
        return pd.DataFrame(res, index=range(1, n_sections + 1))

    @classmethod
    def from_dataframe(cls, df: pd.DataFrame, prefix: str) -> "PfsSection":
        """Create a PfsSection from a DataFrame"""
        d = {}
        for idx in df.index:
            key = prefix + str(idx)
            value = df.loc[idx].to_dict()
            d[key] = value
        return cls(d)


def parse_yaml_preserving_duplicates(src, unique_keywords=False):
    class PreserveDuplicatesLoader(yaml.loader.Loader):
        pass

    def map_constructor_duplicates(loader, node, deep=False):
        keys = [loader.construct_object(node, deep=deep) for node, _ in node.value]
        vals = [loader.construct_object(node, deep=deep) for _, node in node.value]
        key_count = Counter(keys)
        data = {}
        for key, val in zip(keys, vals):
            if key_count[key] > 1:
                if key not in data:
                    data[key] = PfsNonUniqueList()
                data[key].append(val)
            else:
                data[key] = val
        return data

    def map_constructor_duplicate_sections(loader, node, deep=False):
        keys = [loader.construct_object(node, deep=deep) for node, _ in node.value]
        vals = [loader.construct_object(node, deep=deep) for _, node in node.value]
        key_count = Counter(keys)
        data = {}
        for key, val in zip(keys, vals):
            if key_count[key] > 1:
                if isinstance(val, dict):
                    if key not in data:
                        data[key] = PfsNonUniqueList()
                    data[key].append(val)
                else:
                    warnings.warn(
                        f"Keyword {key} defined multiple times (first will be used). Value: {val}"
                    )
                    if key not in data:
                        data[key] = val
            else:
                data[key] = val
        return data

    constructor = (
        map_constructor_duplicate_sections
        if unique_keywords
        else map_constructor_duplicates
    )
    PreserveDuplicatesLoader.add_constructor(
        yaml.resolver.BaseResolver.DEFAULT_MAPPING_TAG,
        constructor=constructor,
    )
    return yaml.load(src, PreserveDuplicatesLoader)


class Pfs:
    """Create a Pfs object for reading, writing and manipulating pfs files

    Parameters
    ----------
    input: dict, PfsSection, str or Path
        Either a file name (including full path) to the pfs file
        to be read or dictionary-like structure.
    encoding: str, optional
        How is the pfs file encoded? By default cp1252
    names: List[str], optional
        If the input is dictionary or PfsSection object the
        name of the root element (=target) MUST be specified.
        If the input is a file, the names are instead read from the file,
        by default None.
    unique_keywords: bool, optional
        Should the keywords in a section be unique? Some tools e.g. the
        MIKE Plot Composer allows non-unique keywords.
        If True: warnings will be issued if non-unique keywords
        are present and the first occurence will be used
        by default False
    """

    def __init__(self, input, encoding="cp1252", names=None, unique_keywords=False):
        self._names = []
        self._targets = []

        if isinstance(input, (str, Path)) or hasattr(input, "read"):
            if names is not None:
                raise ValueError("names cannot be given as argument if input is a file")
            sections, names = self._read_pfs_file(input, encoding, unique_keywords)
        else:
            sections, names = self._parse_non_file_input(input, names)

        self._targets = sections
        self._names = names
        self._set_all_target_attr()

        self._add_all_FM_aliases()

    @property
    def data(self):
        return self._targets[0] if self.n_targets == 1 else self._targets

    @property
    def _targets_as_dict(self):
        target_key_count = Counter(self.names)
        d = dict()
        for n, target in zip(self.names, self._targets):
            if target_key_count[n] > 1:
                if n not in d:
                    d[n] = []
                d[n].append(target)
            else:
                d[n] = target
        return d

    @property
    def n_targets(self) -> int:
        """Number of targets (root sections)"""
        return len(self._targets)

    @property
    def names(self) -> List[str]:
        """Names of the targets (root sections) as a list"""
        return self._names

    @names.setter
    def names(self, new_names):
        new_names = [new_names] if isinstance(new_names, str) else new_names
        if len(new_names) != self.n_targets:
            raise ValueError(
                f"Number of target names must match number of targets ({self.n_targets})"
            )
        self._remove_all_target_attr()
        self._names = new_names
        self._set_all_target_attr()

    @property
    def is_unique(self) -> bool:
        """Are the target (root) names unique?"""
        return len(set(self.names)) == len(self.names)

    def add_target(self, section, name):
        if name is None:
            raise ValueError("name must be provided")
        section = PfsSection(section) if isinstance(section, dict) else section
        if not isinstance(section, PfsSection):
            raise ValueError("section wrong type; must be dict or PfsSection")
        self._targets.append(section)
        self._names.append(name)
        self._set_all_target_attr()

    def _remove_all_target_attr(self):
        """When renaming targets we need to remove all old target attr"""
        for n in set(self.names):
            delattr(self, n)

    def _set_all_target_attr(self):
        for n, section in self._targets_as_dict.items():
            setattr(self, n, section)

    def __repr__(self) -> str:
        out = ["<mikeio.Pfs>"]
        for n, sct in zip(self.names, self._targets):
            sct_str = str(sct).replace("\n", "")
            if len(sct_str) < 50:
                out.append(f"{n}: {sct_str}")
            else:
                out.append(f"{n}: {sct_str[:45]}...")
        return "\n".join(out)

    def head(self, n=10):
        """Print the first n lines"""
        lines = self._to_txt_lines()
        print("\n".join(lines[:n]))

    def tail(self, n=10):
        """Print the last n lines"""
        lines = self._to_txt_lines()
        print("\n".join(lines[-n:]))

    def to_dict(self):
        """Convert to nested dictionary"""
        d = dict()
        target_key_count = Counter(self.names)
        for n, target in zip(self.names, self._targets):
            if target_key_count[n] > 1:
                if n not in d:
                    d[n] = []
                d[n].append(target.to_dict())
            else:
                d[n] = target.to_dict()
        return d

    def _read_pfs_file(self, filename, encoding, unique_keywords=False):
        self._filename = filename
        try:
            yml = self._pfs2yaml(filename, encoding)
            target_list = parse_yaml_preserving_duplicates(yml, unique_keywords)
        except AttributeError:  # This is the error raised if parsing fails, try again with the normal loader
            target_list = yaml.load(yml, Loader=yaml.CFullLoader)
        except FileNotFoundError as e:
            raise FileNotFoundError(str(e))
        except Exception as e:
            raise ValueError(f"{filename} could not be parsed. " + str(e))
        sections = [PfsSection(list(d.values())[0]) for d in target_list]
        names = [list(d.keys())[0] for d in target_list]
        return sections, names

    @staticmethod
    def _parse_non_file_input(input, names):
        """dict/PfsSection or lists of these can be parsed"""
        if names is None:
            raise ValueError("'names' must be provided if input is not a file")
        if isinstance(names, str):
            names = [names]

        if isinstance(input, PfsSection):
            sections = [input]
        elif isinstance(input, dict):
            sections = [PfsSection(input)]
        elif isinstance(input, (List, Tuple)):
            if isinstance(input[0], PfsSection):
                sections = input
            elif isinstance(input[0], dict):
                sections = [PfsSection(d) for d in input]
            else:
                raise ValueError("List input must contain either dict or PfsSection")
        else:
            raise ValueError(
                f"Input of type ({type(input)}) could not be parsed (pfs file, dict, PfsSection, lists of dict or PfsSection)"
            )
        if len(names) != len(sections):
            raise ValueError(
                f"Length of names ({len(names)}) does not match length of target sections ({len(sections)})"
            )
        return sections, names

    def _add_all_FM_aliases(self) -> None:
        """create MIKE FM module aliases"""
        self._add_FM_alias("HD", "HYDRODYNAMIC_MODULE")
        self._add_FM_alias("SW", "SPECTRAL_WAVE_MODULE")
        self._add_FM_alias("TR", "TRANSPORT_MODULE")
        self._add_FM_alias("MT", "MUD_TRANSPORT_MODULE")
        self._add_FM_alias("EL", "ECOLAB_MODULE")
        self._add_FM_alias("ST", "SAND_TRANSPORT_MODULE")
        self._add_FM_alias("PT", "PARTICLE_TRACKING_MODULE")
        self._add_FM_alias("DA", "DATA_ASSIMILATION_MODULE")

    def _add_FM_alias(self, alias: str, module: str) -> None:
        """Add short-hand alias for MIKE FM module, e.g. SW, but only if active!"""
        if hasattr(self.data, module):
            mode_name = f"mode_of_{module.lower()}"
            mode_of = int(self.data.MODULE_SELECTION.get(mode_name, 0))
            if mode_of > 0:
                setattr(self, alias, self.data[module])

    def _pfs2yaml(self, filename, encoding=None) -> str:

        if hasattr(filename, "read"):  # To read in memory strings StringIO
            pfsstring = filename.read()
        else:
            with (open(filename, encoding=encoding)) as f:
                pfsstring = f.read()

        lines = pfsstring.split("\n")

        output = []
        output.append("---")

        self._level = 0

        for line in lines:
            adj_line = self._parse_line(line)
            output.append(adj_line)

        return "\n".join(output)

    def _parse_line(self, line: str) -> str:
        section_header = False
        s = line.strip()
        s = re.sub(r"\s*//.*", "", s)  # remove comments

        if len(s) > 0:
            if s[0] == "[":
                section_header = True
                s = s.replace("[", "")

                # This could be an option to create always create a list to handle multiple identical root elements
                if self._level == 0:
                    s = f"- {s}"

            if s[-1] == "]":
                s = s.replace("]", ":")

        s = s.replace("//", "")
        s = s.replace("\t", " ")

        if len(s) > 0 and s[0] != "!":
            if "=" in s:
                idx = s.index("=")

                key = s[0:idx]
                key = key.strip()
                value = s[(idx + 1) :].strip()

                if key == "start_time":
                    value = datetime.strptime(value, "%Y, %m, %d, %H, %M, %S").strftime(
                        "%Y-%m-%d %H:%M:%S"
                    )
                value = self._parse_param(value)
                s = f"{key}: {value}"

        if "EndSect" in line:
            s = ""

        ws = " " * 2 * self._level
        if self._level > 0:
            ws = "  " + ws  # TODO
        adj_line = ws + s

        if section_header:
            self._level += 1
        if "EndSect" in line:
            self._level -= 1

        return adj_line

    def _parse_param(self, value: str) -> str:
        if len(value) == 0:
            return "[]"

        if "," in value:
            tokens = self._split_line_by_comma(value)
            for j in range(len(tokens)):
                tokens[j] = self._parse_token(tokens[j])
            value = f"[{','.join(tokens)}]" if len(tokens) > 1 else tokens[0]
        else:
            value = self._parse_token(value)
        return value

    _COMMA_MATCHER = re.compile(r",(?=(?:[^\"']*[\"'][^\"']*[\"'])*[^\"']*$)")

    def _split_line_by_comma(self, s: str):
        return self._COMMA_MATCHER.split(s)
        # import shlex
        # lexer = shlex.shlex(s)
        # lexer.whitespace += ","
        # lexer.quotes += "|"
        # lexer.wordchars += ",.-"
        # return list(lexer)

    def _parse_token(self, token: str) -> str:
        s = token.strip()

        if s.count("|") == 2:
            parts = s.split("|")
            if len(parts[1]) > 1 and parts[1].count("'") > 0:
                # string containing single quotes that needs escaping
                warnings.warn(
                    f"The string {s} contains a single quote character which will be temporarily converted to \U0001F600 . If you write back to a pfs file again it will be converted back."
                )
                parts[1] = parts[1].replace("'", "\U0001F600")
            s = parts[0] + "'|" + parts[1] + "|'" + parts[2]

        if len(s) > 2:  # ignore foo = ''
            s = s.replace("''", '"')

        return s

<<<<<<< HEAD
=======
    def _prepare_value_for_write(self, v):
        """catch peculiarities of string formatted pfs data

        Args:
            v (str): value from one pfs line

        Returns:
            v: modified value
        """
        # some crude checks and corrections
        if isinstance(v, str):

            if len(v) > 5 and not ("PROJ" in v or "<CLOB:" in v):
                v = v.replace('"', "''")
                v = v.replace("\U0001F600", "'")

            if v == "":
                # add either '' or || as pre- and suffix to strings depending on path definition
                v = "''"
            elif v.count("|") == 2:
                v = f"{v}"
            else:
                v = f"'{v}'"

        elif isinstance(v, bool):
            v = str(v).lower()  # stick to MIKE lowercase bool notation

        elif isinstance(v, datetime):
            v = v.strftime("%Y, %m, %d, %H, %M, %S").replace(" 0", " ")

        elif isinstance(v, list):
            out = []
            for subv in v:
                out.append(str(self._prepare_value_for_write(subv)))
            v = ", ".join(out)

        return v

    def _write_nested_PfsSections(self, f, nested_data, lvl):
        """
        write pfs nested objects
        Args:
            f (file object): file object (to write to)
            nested_data (mikeio.pfs.PfsSection)
            lvl (int): level of indentation, add a tab \t for each
        """
        lvl_prefix = "   "
        for k, v in vars(nested_data).items():

            # check for empty sections
            NoneType = type(None)
            if isinstance(v, NoneType):
                f.write(f"{lvl_prefix * lvl}[{k}]\n")
                f.write(f"{lvl_prefix * lvl}EndSect  // {k}\n\n")

            elif isinstance(v, PfsSection):
                f.write(f"{lvl_prefix * lvl}[{k}]\n")
                self._write_nested_PfsSections(f, v, lvl + 1)
                f.write(f"{lvl_prefix * lvl}EndSect  // {k}\n\n")
            elif isinstance(v, PfsNonUniqueList):
                if len(v) == 0:
                    # empty list -> keyword with no parameter
                    f.write(f"{lvl_prefix * lvl}{k} = \n")
                for subv in v:
                    if isinstance(subv, PfsSection):
                        self._write_nested_PfsSections(f, PfsSection({k: subv}), lvl)
                    else:
                        subv = self._prepare_value_for_write(subv)
                        f.write(f"{lvl_prefix * lvl}{k} = {subv}\n")
            else:
                v = self._prepare_value_for_write(v)
                f.write(f"{lvl_prefix * lvl}{k} = {v}\n")

>>>>>>> db0002ea
    def write(self, filename):
        """Write object to a pfs file

        Parameters
        ----------
        filename: str
            Full path and filename of pfs to be created.
        """
        from mikeio import __version__ as mikeio_version

        with open(filename, "w") as f:
            now = datetime.now().strftime("%Y-%m-%d %H:%M:%S")
            f.write(f"// Created     : {now}\n")
            f.write(r"// By          : MIKE IO")
            f.write("\n")
            f.write(rf"// Version     : {mikeio_version}")
            f.write("\n\n")

            for name, target in zip(self.names, self._targets):
                f.write(f"[{name}]\n")
                target._write_with_func(f.write, level=1)
                f.write(f"EndSect  // {name}\n\n")

    def _to_txt_lines(self):
        lines = []
        for name, target in zip(self.names, self._targets):
            lines.append(f"[{name}]")
            target._write_with_func(lines.append, level=1, newline="")
            lines.append(f"EndSect  // {name}")
        return lines<|MERGE_RESOLUTION|>--- conflicted
+++ resolved
@@ -216,7 +216,7 @@
                 write(f"{lvl_prefix * level}[{k}]{newline}")
                 v._write_with_func(write, level=(level + 1), newline=newline)
                 write(f"{lvl_prefix * level}EndSect  // {k}{newline}{newline}")
-            elif isinstance(v, PfsRepeatedKeywordParams) or (
+            elif isinstance(v, PfsNonUniqueList) or (
                 isinstance(v, list) and all([isinstance(vv, list) for vv in v])
             ):
                 if len(v) == 0:
@@ -707,8 +707,6 @@
 
         return s
 
-<<<<<<< HEAD
-=======
     def _prepare_value_for_write(self, v):
         """catch peculiarities of string formatted pfs data
 
@@ -782,7 +780,6 @@
                 v = self._prepare_value_for_write(v)
                 f.write(f"{lvl_prefix * lvl}{k} = {v}\n")
 
->>>>>>> db0002ea
     def write(self, filename):
         """Write object to a pfs file
 
