from pathlib import Path
from types import SimpleNamespace
<<<<<<< HEAD
from typing import List, Sequence, Tuple, Union
=======
from typing import List, Tuple, Callable
>>>>>>> 7f6ce000
from collections import Counter
from datetime import datetime
import re
import warnings
import yaml
import pandas as pd


def read_pfs(filename, encoding="cp1252", unique_keywords=False):
    """Read a pfs file to a Pfs object for further analysis/manipulation

    Parameters
    ----------
    filename: str or Path
        File name including full path to the pfs file.
    encoding: str, optional
        How is the pfs file encoded? By default 'cp1252'
    unique_keywords: bool, optional
        Should the keywords in a section be unique? Some tools e.g. the
        MIKE Plot Composer allows non-unique keywords.
        If True: warnings will be issued if non-unique keywords
        are present and the first occurence will be used
        by default False

    Returns
    -------
    mikeio.Pfs
        Pfs object which can be used for inspection, manipulation and writing
    """
    return Pfs(filename, encoding=encoding, unique_keywords=unique_keywords)


class PfsNonUniqueList(list):
    pass


class PfsSection(SimpleNamespace):
    def __init__(self, dictionary, **kwargs):
        super().__init__(**kwargs)
        for key, value in dictionary.items():
            self.__set_key_value(key, value, copy=True)

    def __repr__(self) -> str:
        # return json.dumps(self.to_dict(), indent=2)
        # return yaml.dump(self.to_dict(), sort_keys=False)
        return "\n".join(self._to_txt_lines())

    def __len__(self):
        return len(self.__dict__)

    def __contains__(self, key):
        return key in self.keys()

    def __getitem__(self, key):
        return getattr(self, key)

    def __setitem__(self, key, value):
        self.__set_key_value(key, value)

    def __delitem__(self, key):
        if key in self.keys():
            self.__delattr__(key)
        else:
            raise IndexError("Key not found")

    def __set_key_value(self, key, value, copy=False):
        if value is None:
            value = {}

        if isinstance(value, dict):
            d = value.copy() if copy else value
            self.__setattr__(key, PfsSection(d))
        elif isinstance(value, PfsNonUniqueList):
            # multiple keywords/Sections with same name
            sections = PfsNonUniqueList()
            for v in value:
                if isinstance(v, dict):
                    d = v.copy() if copy else v
                    sections.append(PfsSection(d))
                else:
                    sections.append(self._parse_value(v))
            self.__setattr__(key, sections)
        else:
            self.__setattr__(key, self._parse_value(value))

    def _parse_value(self, v):
        if isinstance(v, str) and self._str_is_scientific_float(v):
            return float(v)
        return v

    @staticmethod
    def _str_is_scientific_float(s):
        """True: -1.0e2, 1E-4, -0.1E+0.5; False: E12, E-4"""
        if len(s) < 3:
            return False
        if (
            s.count(".") <= 2
            and s.lower().count("e") == 1
            and s.lower()[0] != "e"
            and s.strip()
            .lower()
            .replace(".", "")
            .replace("e", "")
            .replace("-", "")
            .replace("+", "")
            .isnumeric()
        ):
            try:
                float(s)
                return True
            except:
                return False
        else:
            return False

    def pop(self, key, *args):
        """If key is in the dictionary, remove it and return its
        value, else return default. If default is not given and
        key is not in the dictionary, a KeyError is raised."""
        return self.__dict__.pop(key, *args)

    def get(self, key, *args):
        """Return the value for key if key is in the PfsSection,
        else default. If default is not given, it defaults to None,
        so that this method never raises a KeyError."""
        return self.__dict__.get(key, *args)

    def clear(self):
        """Remove all items from the PfsSection."""
        return self.__dict__.clear()

    def keys(self):
        """Return a new view of the PfsSection's keys"""
        return self.__dict__.keys()

    def values(self):
        """Return a new view of the PfsSection's values."""
        return self.__dict__.values()

    def items(self):
        """Return a new view of the PfsSection's items ((key, value) pairs)"""
        return self.__dict__.items()

    # TODO: better name
    def update_recursive(self, key, value):
        """Update recursively all matches of key with value"""
        for k, v in self.items():
            if isinstance(v, self.__class__):
                self[k].update_recursive(key, value)
            elif k == key:
                self[k] = value

    def find_replace(self, old_value, new_value):
        """Update recursively all old_value with new_value"""
        for k, v in self.items():
            if isinstance(v, self.__class__):
                self[k].find_replace(old_value, new_value)
            elif self[k] == old_value:
                self[k] = new_value

    def copy(self):
        """Return a copy of the PfsSection."""
        # is all this necessary???
        d = self.__dict__.copy()
        for key, value in d.items():
            if isinstance(value, self.__class__):
                d[key] = value.to_dict().copy()
        return self.__class__(d)

    def _to_txt_lines(self):
        lines = []
        self._write_with_func(lines.append, newline="")
        return lines

    def _write_with_func(self, func: Callable, level: int = 0, newline: str = "\n"):
        """Write pfs nested objects
        
        Parameters
        ----------
        func : Callable
            A function that performs the writing e.g. to a file
        level : int, optional
            Level of indentation (add 3 spaces for each), by default 0
        newline : str, optional
            newline string, by default "\n"
        """
        lvl_prefix = "   "
        for k, v in vars(self).items():

            # check for empty sections
            NoneType = type(None)
            if isinstance(v, NoneType):
                func(f"{lvl_prefix * level}[{k}]{newline}")
                func(f"{lvl_prefix * level}EndSect  // {k}{newline}{newline}")

            elif isinstance(v, List) and any(
                isinstance(subv, PfsSection) for subv in v
            ):
                # duplicate sections
                for subv in v:
                    if isinstance(subv, PfsSection):
                        subsec = PfsSection({k: subv})
                        subsec._write_with_func(func, level=level, newline=newline)
                    else:
                        subv = self._prepare_value_for_write(subv)
                        func(f"{lvl_prefix * level}{k} = {subv}{newline}")
            elif isinstance(v, PfsSection):
                func(f"{lvl_prefix * level}[{k}]{newline}")
                v._write_with_func(func, level=(level + 1), newline=newline)
                func(f"{lvl_prefix * level}EndSect  // {k}{newline}{newline}")
            elif isinstance(v, PfsNonUniqueList) or (
                isinstance(v, list) and all([isinstance(vv, list) for vv in v])
            ):
                if len(v) == 0:
                    # empty list -> keyword with no parameter
                    func(f"{lvl_prefix * level}{k} = {newline}")
                for subv in v:
                    subv = self._prepare_value_for_write(subv)
                    func(f"{lvl_prefix * level}{k} = {subv}{newline}")
            else:
                v = self._prepare_value_for_write(v)
                func(f"{lvl_prefix * level}{k} = {v}{newline}")

    def _prepare_value_for_write(self, v):
        """catch peculiarities of string formatted pfs data

        Parameters
        ----------
        v : str 
            value from one pfs line

        Returns:
            v: modified value
        """
        # some crude checks and corrections
        if isinstance(v, str):

            if len(v) > 5 and not ("PROJ" in v or "<CLOB:" in v):
                v = v.replace('"', "''")
                v = v.replace("\U0001F600", "'")

            if v == "":
                # add either '' or || as pre- and suffix to strings depending on path definition
                v = "''"
            elif v.count("|") == 2:
                v = f"{v}"
            else:
                v = f"'{v}'"

        elif isinstance(v, bool):
            v = str(v).lower()  # stick to MIKE lowercase bool notation

        elif isinstance(v, datetime):
            v = v.strftime("%Y, %m, %d, %H, %M, %S").replace(" 0", " ")

        elif isinstance(v, list):
            out = []
            for subv in v:
                out.append(str(self._prepare_value_for_write(subv)))
            v = ", ".join(out)

        return v

    def to_Pfs(self, name: str):
        """Convert to a Pfs object (with this PfsSection as the target)

        Parameters
        ----------
        name : str
            Name of the target (=key that refer to this PfsSection)

        Returns
        -------
        Pfs
            A Pfs object
        """
        return Pfs(self, names=[name])

    def to_file(self, filename, name: str) -> None:
        """Write to a Pfs file (providing a target name)"""
        Pfs(self, names=[name]).write(filename)

    def to_dict(self):
        """Convert to (nested) dict (as a copy)"""
        d = self.__dict__.copy()
        for key, value in d.items():
            if isinstance(value, self.__class__):
                d[key] = value.to_dict()
        return d

    def to_dataframe(self, prefix: str = None) -> pd.DataFrame:
        """Output enumerated subsections to a DataFrame

        Parameters
        ----------
        prefix : str, optional
            The prefix of the enumerated sections, e.g. "File_", by default None

        Returns
        -------
        pd.DataFrame
            The enumerated subsections as a DataFrame
        """
        if prefix is not None:
            sections = [
                k for k in self.keys() if k.startswith(prefix) and k[-1].isdigit()
            ]
            n_sections = len(sections)
        else:
            n_sections = -1
            # TODO: check that value is a PfsSection
            sections = [k for k in self.keys() if k[-1].isdigit()]
            for k in self.keys():
                if isinstance(k, str) and k.startswith("number_of_"):
                    n_sections = self[k]
            if n_sections == -1:
                # raise ValueError("Could not find a number_of_... keyword")
                n_sections = len(sections)

        if len(sections) == 0:
            prefix_txt = "" if prefix is None else f"(starting with '{prefix}') "
            raise ValueError(f"No enumerated subsections {prefix_txt}found")

        prefix = sections[0][:-1]
        res = []
        for j in range(n_sections):
            k = f"{prefix}{j+1}"
            res.append(self[k].to_dict())
        return pd.DataFrame(res, index=range(1, n_sections + 1))

    @classmethod
    def from_dataframe(cls, df: pd.DataFrame, prefix: str) -> "PfsSection":
        """Create a PfsSection from a DataFrame"""
        d = {}
        for idx in df.index:
            key = prefix + str(idx)
            value = df.loc[idx].to_dict()
            d[key] = value
        return cls(d)


def parse_yaml_preserving_duplicates(src, unique_keywords=False):
    class PreserveDuplicatesLoader(yaml.loader.Loader):
        pass

    def map_constructor_duplicates(loader, node, deep=False):
        keys = [loader.construct_object(node, deep=deep) for node, _ in node.value]
        vals = [loader.construct_object(node, deep=deep) for _, node in node.value]
        key_count = Counter(keys)
        data = {}
        for key, val in zip(keys, vals):
            if key_count[key] > 1:
                if key not in data:
                    data[key] = PfsNonUniqueList()
                data[key].append(val)
            else:
                data[key] = val
        return data

    def map_constructor_duplicate_sections(loader, node, deep=False):
        keys = [loader.construct_object(node, deep=deep) for node, _ in node.value]
        vals = [loader.construct_object(node, deep=deep) for _, node in node.value]
        key_count = Counter(keys)
        data = {}
        for key, val in zip(keys, vals):
            if key_count[key] > 1:
                if isinstance(val, dict):
                    if key not in data:
                        data[key] = PfsNonUniqueList()
                    data[key].append(val)
                else:
                    warnings.warn(
                        f"Keyword {key} defined multiple times (first will be used). Value: {val}"
                    )
                    if key not in data:
                        data[key] = val
            else:
                data[key] = val
        return data

    constructor = (
        map_constructor_duplicate_sections
        if unique_keywords
        else map_constructor_duplicates
    )
    PreserveDuplicatesLoader.add_constructor(
        yaml.resolver.BaseResolver.DEFAULT_MAPPING_TAG,
        constructor=constructor,
    )
    return yaml.load(src, PreserveDuplicatesLoader)


class Pfs:
    """Create a Pfs object for reading, writing and manipulating pfs files

    Parameters
    ----------
    input: dict, PfsSection, str or Path
        Either a file name (including full path) to the pfs file
        to be read or dictionary-like structure.
    encoding: str, optional
        How is the pfs file encoded? By default cp1252
    names: List[str], optional
        If the input is dictionary or PfsSection object the
        name of the root element (=target) MUST be specified.
        If the input is a file, the names are instead read from the file,
        by default None.
    unique_keywords: bool, optional
        Should the keywords in a section be unique? Some tools e.g. the
        MIKE Plot Composer allows non-unique keywords.
        If True: warnings will be issued if non-unique keywords
        are present and the first occurence will be used
        by default False
    """

    def __init__(self, input, encoding="cp1252", names=None, unique_keywords=False):
        self._names = []
        self._targets = []

        if isinstance(input, (str, Path)) or hasattr(input, "read"):
            if names is not None:
                raise ValueError("names cannot be given as argument if input is a file")
            sections, names = self._read_pfs_file(input, encoding, unique_keywords)
        else:
            sections, names = self._parse_non_file_input(input, names)

        self._targets = sections
        self._names = names
        self._set_all_target_attr()

        self._add_all_FM_aliases()

    @property
    def data(self) -> Union[PfsSection, List[PfsSection]]:
        return self._targets[0] if self.n_targets == 1 else self._targets

    @property
    def _targets_as_dict(self):
        target_key_count = Counter(self.names)
        d = dict()
        for n, target in zip(self.names, self._targets):
            if target_key_count[n] > 1:
                if n not in d:
                    d[n] = []
                d[n].append(target)
            else:
                d[n] = target
        return d

    @property
    def n_targets(self) -> int:
        """Number of targets (root sections)"""
        return len(self._targets)

    @property
    def names(self) -> List[str]:
        """Names of the targets (root sections) as a list"""
        return self._names

    # TODO remove?
    #@names.setter
    #def names(self, new_names: Union[str, Sequence[str]]) -> None:
    #    new_names = [new_names] if isinstance(new_names, str) else new_names
    #    if len(new_names) != self.n_targets:
    #        raise ValueError(
    #            f"Number of target names must match number of targets ({self.n_targets})"
    #        )
    #    self._remove_all_target_attr()
    #    self._names = new_names
    #    self._set_all_target_attr()

    @property
    def is_unique(self) -> bool:
        """Are the target (root) names unique?"""
        return len(set(self.names)) == len(self.names)

    # TODO consider the best way to create a Pfs with multiple targets
    #def add_target(self, section: PfsSection, name: str) -> None:
    #    if name is None:
    #        raise ValueError("name must be provided")
    #    section = PfsSection(section) if isinstance(section, dict) else section
    #    if not isinstance(section, PfsSection):
    #        raise ValueError("section wrong type; must be dict or PfsSection")
    #    self._targets.append(section)
    #    self._names.append(name)
    #    self._set_all_target_attr()

    #def _remove_all_target_attr(self):
    #    """When renaming targets we need to remove all old target attr"""
    #    for n in set(self.names):
    #        delattr(self, n)

    def _set_all_target_attr(self):
        for n, section in self._targets_as_dict.items():
            setattr(self, n, section)

    def __repr__(self) -> str:
        out = ["<mikeio.Pfs>"]
        for n, sct in zip(self.names, self._targets):
            sct_str = str(sct).replace("\n", "")
            if len(sct_str) < 50:
                out.append(f"{n}: {sct_str}")
            else:
                out.append(f"{n}: {sct_str[:45]}...")
        return "\n".join(out)

    def to_dict(self):
        """Convert to nested dictionary"""
        d = dict()
        target_key_count = Counter(self.names)
        for n, target in zip(self.names, self._targets):
            if target_key_count[n] > 1:
                if n not in d:
                    d[n] = []
                d[n].append(target.to_dict())
            else:
                d[n] = target.to_dict()
        return d

    def _read_pfs_file(self, filename, encoding, unique_keywords=False):
        self._filename = filename
        try:
            yml = self._pfs2yaml(filename, encoding)
            target_list = parse_yaml_preserving_duplicates(yml, unique_keywords)
        except AttributeError:  # This is the error raised if parsing fails, try again with the normal loader
            target_list = yaml.load(yml, Loader=yaml.CFullLoader)
        except FileNotFoundError as e:
            raise FileNotFoundError(str(e))
        except Exception as e:
            raise ValueError(f"{filename} could not be parsed. " + str(e))
        sections = [PfsSection(list(d.values())[0]) for d in target_list]
        names = [list(d.keys())[0] for d in target_list]
        return sections, names

    @staticmethod
    def _parse_non_file_input(input, names):
        """dict/PfsSection or lists of these can be parsed"""
        if names is None:
            raise ValueError("'names' must be provided if input is not a file")
        if isinstance(names, str):
            names = [names]

        if isinstance(input, PfsSection):
            sections = [input]
        elif isinstance(input, dict):
            sections = [PfsSection(input)]
        elif isinstance(input, (List, Tuple)):
            if isinstance(input[0], PfsSection):
                sections = input
            elif isinstance(input[0], dict):
                sections = [PfsSection(d) for d in input]
            else:
                raise ValueError("List input must contain either dict or PfsSection")
        else:
            raise ValueError(
                f"Input of type ({type(input)}) could not be parsed (pfs file, dict, PfsSection, lists of dict or PfsSection)"
            )
        if len(names) != len(sections):
            raise ValueError(
                f"Length of names ({len(names)}) does not match length of target sections ({len(sections)})"
            )
        return sections, names

    def _add_all_FM_aliases(self) -> None:
        """create MIKE FM module aliases"""
        self._add_FM_alias("HD", "HYDRODYNAMIC_MODULE")
        self._add_FM_alias("SW", "SPECTRAL_WAVE_MODULE")
        self._add_FM_alias("TR", "TRANSPORT_MODULE")
        self._add_FM_alias("MT", "MUD_TRANSPORT_MODULE")
        self._add_FM_alias("EL", "ECOLAB_MODULE")
        self._add_FM_alias("ST", "SAND_TRANSPORT_MODULE")
        self._add_FM_alias("PT", "PARTICLE_TRACKING_MODULE")
        self._add_FM_alias("DA", "DATA_ASSIMILATION_MODULE")

    def _add_FM_alias(self, alias: str, module: str) -> None:
        """Add short-hand alias for MIKE FM module, e.g. SW, but only if active!"""
        if hasattr(self.data, module):
            mode_name = f"mode_of_{module.lower()}"
            mode_of = int(self.data.MODULE_SELECTION.get(mode_name, 0))
            if mode_of > 0:
                setattr(self, alias, self.data[module])

    def _pfs2yaml(self, filename, encoding=None) -> str:

        if hasattr(filename, "read"):  # To read in memory strings StringIO
            pfsstring = filename.read()
        else:
            with (open(filename, encoding=encoding)) as f:
                pfsstring = f.read()

        lines = pfsstring.split("\n")

        output = []
        output.append("---")

        self._level = 0

        for line in lines:
            adj_line = self._parse_line(line)
            output.append(adj_line)

        return "\n".join(output)

    def _parse_line(self, line: str) -> str:
        section_header = False
        s = line.strip()
        s = re.sub(r"\s*//.*", "", s)  # remove comments

        if len(s) > 0:
            if s[0] == "[":
                section_header = True
                s = s.replace("[", "")

                # This could be an option to create always create a list to handle multiple identical root elements
                if self._level == 0:
                    s = f"- {s}"

            if s[-1] == "]":
                s = s.replace("]", ":")

        s = s.replace("//", "")
        s = s.replace("\t", " ")

        if len(s) > 0 and s[0] != "!":
            if "=" in s:
                idx = s.index("=")

                key = s[0:idx]
                key = key.strip()
                value = s[(idx + 1) :].strip()

                if key == "start_time":
                    value = datetime.strptime(value, "%Y, %m, %d, %H, %M, %S").strftime(
                        "%Y-%m-%d %H:%M:%S"
                    )
                value = self._parse_param(value)
                s = f"{key}: {value}"

        if "EndSect" in line:
            s = ""

        ws = " " * 2 * self._level
        if self._level > 0:
            ws = "  " + ws  # TODO
        adj_line = ws + s

        if section_header:
            self._level += 1
        if "EndSect" in line:
            self._level -= 1

        return adj_line

    def _parse_param(self, value: str) -> str:
        if len(value) == 0:
            return "[]"

        if "," in value:
            tokens = self._split_line_by_comma(value)
            for j in range(len(tokens)):
                tokens[j] = self._parse_token(tokens[j])
            value = f"[{','.join(tokens)}]" if len(tokens) > 1 else tokens[0]
        else:
            value = self._parse_token(value)
        return value

    _COMMA_MATCHER = re.compile(r",(?=(?:[^\"']*[\"'][^\"']*[\"'])*[^\"']*$)")

    def _split_line_by_comma(self, s: str):
        return self._COMMA_MATCHER.split(s)
        # import shlex
        # lexer = shlex.shlex(s)
        # lexer.whitespace += ","
        # lexer.quotes += "|"
        # lexer.wordchars += ",.-"
        # return list(lexer)

    def _parse_token(self, token: str) -> str:
        s = token.strip()

        if s.count("|") == 2:
            parts = s.split("|")
            if len(parts[1]) > 1 and parts[1].count("'") > 0:
                # string containing single quotes that needs escaping
                warnings.warn(
                    f"The string {s} contains a single quote character which will be temporarily converted to \U0001F600 . If you write back to a pfs file again it will be converted back."
                )
                parts[1] = parts[1].replace("'", "\U0001F600")
            s = parts[0] + "'|" + parts[1] + "|'" + parts[2]

        if len(s) > 2:  # ignore foo = ''
            s = s.replace("''", '"')

        return s

    def _prepare_value_for_write(self, v):
        """catch peculiarities of string formatted pfs data

        Args:
            v (str): value from one pfs line

        Returns:
            v: modified value
        """
        # some crude checks and corrections
        if isinstance(v, str):

            if len(v) > 5 and not ("PROJ" in v or "<CLOB:" in v):
                v = v.replace('"', "''")
                v = v.replace("\U0001F600", "'")

            if v == "":
                # add either '' or || as pre- and suffix to strings depending on path definition
                v = "''"
            elif v.count("|") == 2:
                v = f"{v}"
            else:
                v = f"'{v}'"

        elif isinstance(v, bool):
            v = str(v).lower()  # stick to MIKE lowercase bool notation

        elif isinstance(v, datetime):
            v = v.strftime("%Y, %m, %d, %H, %M, %S").replace(" 0", " ")

        elif isinstance(v, list):
            out = []
            for subv in v:
                out.append(str(self._prepare_value_for_write(subv)))
            v = ", ".join(out)

        return v

    def _write_nested_PfsSections(self, f, nested_data, lvl):
        """
        write pfs nested objects
        Args:
            f (file object): file object (to write to)
            nested_data (mikeio.pfs.PfsSection)
            lvl (int): level of indentation, add a tab \t for each
        """
        lvl_prefix = "   "
        for k, v in vars(nested_data).items():

            # check for empty sections
            NoneType = type(None)
            if isinstance(v, NoneType):
                f.write(f"{lvl_prefix * lvl}[{k}]\n")
                f.write(f"{lvl_prefix * lvl}EndSect  // {k}\n\n")

            elif isinstance(v, PfsSection):
                f.write(f"{lvl_prefix * lvl}[{k}]\n")
                self._write_nested_PfsSections(f, v, lvl + 1)
                f.write(f"{lvl_prefix * lvl}EndSect  // {k}\n\n")
            elif isinstance(v, PfsNonUniqueList):
                if len(v) == 0:
                    # empty list -> keyword with no parameter
                    f.write(f"{lvl_prefix * lvl}{k} = \n")
                for subv in v:
                    if isinstance(subv, PfsSection):
                        self._write_nested_PfsSections(f, PfsSection({k: subv}), lvl)
                    else:
                        subv = self._prepare_value_for_write(subv)
                        f.write(f"{lvl_prefix * lvl}{k} = {subv}\n")
            else:
                v = self._prepare_value_for_write(v)
                f.write(f"{lvl_prefix * lvl}{k} = {v}\n")

    def write(self, filename=None):
        """Write object to a pfs file

        Parameters
        ----------
        filename: str, optional
            Full path and filename of pfs to be created.
            If filename is None, the content will be returned 
            as a list of strings. 
        """
        from mikeio import __version__ as mikeio_version

        if filename is None:
            return self._to_txt_lines()            

        with open(filename, "w") as f:
            now = datetime.now().strftime("%Y-%m-%d %H:%M:%S")
            f.write(f"// Created     : {now}\n")
            f.write(r"// By          : MIKE IO")
            f.write("\n")
            f.write(rf"// Version     : {mikeio_version}")
            f.write("\n\n")

            for name, target in zip(self.names, self._targets):
                f.write(f"[{name}]\n")
                target._write_with_func(f.write, level=1)
                f.write(f"EndSect  // {name}\n\n")

    def _to_txt_lines(self):
        lines = []
        for name, target in zip(self.names, self._targets):
            lines.append(f"[{name}]")
            target._write_with_func(lines.append, level=1, newline="")
            lines.append(f"EndSect  // {name}")
        return lines<|MERGE_RESOLUTION|>--- conflicted
+++ resolved
@@ -1,10 +1,6 @@
 from pathlib import Path
 from types import SimpleNamespace
-<<<<<<< HEAD
-from typing import List, Sequence, Tuple, Union
-=======
-from typing import List, Tuple, Callable
->>>>>>> 7f6ce000
+from typing import List, Sequence, Tuple, Union, Callable
 from collections import Counter
 from datetime import datetime
 import re
