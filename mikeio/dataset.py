import warnings
from typing import Sequence, Union, List
import numpy as np
import pandas as pd
from datetime import datetime, timedelta
from scipy.interpolate import interp1d
from copy import deepcopy
from mikeio.eum import EUMType, ItemInfo

from .base import TimeSeries


class Dataset(TimeSeries):

    deletevalue = 1.0e-35

    """Dataset

    Attributes
    ----------
    data: list[np.array]
        Data, potentially multivariate and multiple spatial dimensions
    time: list[datetime]
        Datetime of each timestep
    items: list[ItemInfo]
        Names, type and unit of each item in the data list

    Notes
    -----
    Data from a specific item can be accessed using the name of the item
    similar to a dictionary.

    Attributes data, time, names can also be unpacked like a tuple

    Examples
    --------
    >>> ds = mikeio.read("tests/testdata/random.dfs0")
    >>> ds
    <mikeio.Dataset>
    Dimensions: (1000,)
    Time: 2017-01-01 00:00:00 - 2017-07-28 03:00:00
    Items:
      0:  VarFun01 <Water Level> (meter)
      1:  NotFun <Water Level> (meter)
    >>> ds['NotFun'][0:5]
    array([0.64048636, 0.65325695, nan, 0.21420799, 0.99915695])
    >>> ds = mikeio.read("tests/testdata/HD2D.dfsu")
    <mikeio.Dataset>
    Dimensions: (9, 884)
    Time: 1985-08-06 07:00:00 - 1985-08-07 03:00:00
    Items:
      0:  Surface elevation <Surface Elevation> (meter)
      1:  U velocity <u velocity component> (meter per sec)
      2:  V velocity <v velocity component> (meter per sec)
      3:  Current speed <Current Speed> (meter per sec)
    >>> ds2 = ds[['Surface elevation','Current speed']] # item selection by name
    >>> ds2
    <mikeio.Dataset>
    Dimensions: (9, 884)
    Time: 1985-08-06 07:00:00 - 1985-08-07 03:00:00
    Items:
      0:  Surface elevation <Surface Elevation> (meter)
      1:  Current speed <Current Speed> (meter per sec)
    >>> ds3 = ds2.isel([0,1,2], axis=0) # temporal selection
    >>> ds3
    <mikeio.Dataset>
    Dimensions: (3, 884)
    Time: 1985-08-06 07:00:00 - 1985-08-06 12:00:00
    Items:
      0:  Surface elevation <Surface Elevation> (meter)
      1:  Current speed <Current Speed> (meter per sec)
    >>> ds4 = ds3.isel([100,200], axis=1) # element selection
    >>> ds4
    <mikeio.Dataset>
    Dimensions: (3, 2)
    Time: 1985-08-06 07:00:00 - 1985-08-06 12:00:00
    Items:
      0:  Surface elevation <Surface Elevation> (meter)
      1:  Current speed <Current Speed> (meter per sec)
    >>>  ds5 = ds[[1,0]] # item selection by position
    >>>  ds5
    <mikeio.Dataset>
    Dimensions: (1000,)
    Time: 2017-01-01 00:00:00 - 2017-07-28 03:00:00
    Items:
      0:  NotFun <Water Level> (meter)
      1:  VarFun01 <Water Level> (meter)
    """

    def __init__(
        self,
        data: Union[List[np.ndarray], float],
        time: Union[pd.DatetimeIndex, str],
        items: Union[List[ItemInfo], List[EUMType], List[str]] = None,
    ):

        item_infos: List[ItemInfo] = []

        self._deletevalue = Dataset.deletevalue

        if isinstance(time, str):
            # default single-step time
            time = self.create_time(time)

        if np.isscalar(data) and isinstance(items, Sequence):
            # create empty dataset
            n_elements = data
            n_items = len(items)
            n_timesteps = len(time)
            data = self.create_empty_data(
                n_items=n_items, n_timesteps=n_timesteps, n_elements=n_elements
            )

        if isinstance(data, Sequence):
            n_items = len(data)
            n_timesteps = data[0].shape[0]

        if items is None:
            # default Undefined items
            for j in range(n_items):
                item_infos.append(ItemInfo(f"Item {j+1}"))
        else:
            for item in items:
                if isinstance(item, EUMType) or isinstance(item, str):
                    item_infos.append(ItemInfo(item))
                elif isinstance(item, ItemInfo):
                    item_infos.append(item)
                else:
                    raise ValueError(f"items of type: {type(item)} is not supported")

            if len(items) != n_items:
                raise ValueError(
                    f"Number of items in iteminfo {len(items)} doesn't match the data {n_items}."
                )

        if len(time) != n_timesteps:
            raise ValueError(
                f"Number of timesteps in time {len(time)} doesn't match the data {n_timesteps}."
            )

        self.data = data
        self.time = pd.DatetimeIndex(time)

        self._items = item_infos

    def __repr__(self):

        out = ["<mikeio.Dataset>"]
        out.append(f"Dimensions: {self.shape}")
        out.append(f"Time: {self.time[0]} - {self.time[-1]}")
        if not self.is_equidistant:
            out.append("-- Non-equidistant calendar axis --")
        if self.n_items > 10:
            out.append(f"Number of items: {self.n_items}")
        else:
            out.append("Items:")
            for i, item in enumerate(self.items):
                out.append(f"  {i}:  {item}")

        return str.join("\n", out)

    def __len__(self):
        return len(self.items)

    def __setitem__(self, key, value):

        if isinstance(key, int):
            self.data[key] = value

        elif isinstance(key, str):
            item_lookup = {item.name: i for i, item in enumerate(self.items)}
            key = item_lookup[key]
            self.data[key] = value
        else:

            raise ValueError(f"indexing with a {type(key)} is not (yet) supported")

    def __getitem__(self, key):

        if isinstance(key, slice):
            s = self.time.slice_indexer(key.start, key.stop)
            time_steps = list(range(s.start, s.stop))
            return self.isel(time_steps, axis=0)

        if isinstance(key, int):
            return self.data[key]

        if isinstance(key, str):
            item_lookup = {item.name: i for i, item in enumerate(self.items)}
            key = item_lookup[key]
            return self.data[key]

        if isinstance(key, ItemInfo):
            return self.__getitem__(key.name)

        if isinstance(key, list):
            data = []
            items = []

            item_lookup = {item.name: i for i, item in enumerate(self.items)}

            for v in key:
                data_item = self.__getitem__(v)
                if isinstance(v, str):
                    i = item_lookup[v]
                if isinstance(v, int):
                    i = v

                item = self.items[i]
                items.append(item)
                data.append(data_item)

            return Dataset(data, self.time, items)

        raise ValueError(f"indexing with a {type(key)} is not (yet) supported")

    def __radd__(self, other):
        return self.__add__(other)

    def __add__(self, other):
        if isinstance(other, self.__class__):
            return self._add_dataset(other)
        else:
            return self._add_value(other)

    def __rsub__(self, other):
        ds = self.__mul__(-1.0)
        return other + ds

    def __sub__(self, other):
        if isinstance(other, self.__class__):
            return self._add_dataset(other, sign=-1.0)
        else:
            return self._add_value(-other)

    def __rmul__(self, other):
        return self.__mul__(other)

    def __mul__(self, other):
        if isinstance(other, self.__class__):
            raise NotImplemented("Multiplication is not implemented for two Datasets")
        else:
            return self._multiply_value(other)

    def _add_dataset(self, other, sign=1.0):
        self._check_datasets_match(other)
        try:
            data = [self[x] + sign * other[y] for x, y in zip(self.items, other.items)]
        except:
            raise ValueError("Could not add data in Dataset")
        time = self.time.copy()
        items = deepcopy(self.items)
        return Dataset(data, time, items)

    def _check_datasets_match(self, other):
        if self.n_items != other.n_items:
            raise ValueError(
                f"Number of items must match ({self.n_items} and {other.n_items})"
            )
        for j in range(self.n_items):
            if self.items[j].type != other.items[j].type:
                raise ValueError(
                    f"Item types must match. Item {j}: {self.items[j].type} != {other.items[j].type}"
                )
            if self.items[j].unit != other.items[j].unit:
<<<<<<< HEAD
                raise ValueError(f"Item units must match. Item {j}: {self.items[j].unit} != {other.items[j].unit}")
=======
                raise ValueError(
                    f"Item units must match. Item {j}: {self.items[j].unit} != {other.items[j].unit}"
                )
>>>>>>> 05e7ddf1
        if not np.all(self.time == other.time):
            raise ValueError("All timesteps must match")
        if self.shape != other.shape:
            raise ValueError("shape must match")

    def _add_value(self, value):
        try:
            data = [value + self[x] for x in self.items]
        except:
            raise ValueError(f"{value} could not be added to Dataset")
        items = deepcopy(self.items)
        time = self.time.copy()
        return Dataset(data, time, items)

    def _multiply_value(self, value):
        try:
            data = [value * self[x] for x in self.items]
        except:
            raise ValueError(f"{value} could not be multiplied to Dataset")
        items = deepcopy(self.items)
        time = self.time.copy()
        return Dataset(data, time, items)

    def describe(self, **kwargs):
        """Generate descriptive statistics by wrapping pandas describe()"""
        all_df = [
            pd.DataFrame(self.data[j].flatten(), columns=[self.items[j].name]).describe(
                **kwargs
            )
            for j in range(self.n_items)
        ]
        return pd.concat(all_df, axis=1)

    def copy(self):
        """Returns a copy of this dataset."""

        items = deepcopy(self.items)
        data = [self[x].copy() for x in self.items]
        time = self.time.copy()

        return Dataset(data, time, items)

    def to_numpy(self):
        """Stack data to a single ndarray with shape (n_items, n_timesteps, ...)"""
        return np.stack(self.data)

    @classmethod
    def combine(cls, datasets):
        """Combine n Datasets either along items or time axis"""
        ds = datasets[0].copy()
        for dsj in datasets[1:]:
            ds = ds._combine(dsj, copy=False)
        return ds

    def _combine(self, other, copy=True):
        try:
            ds = self._concat_time(other, copy=copy)
        except ValueError:
            ds = self._append_items(other, copy=copy)
        return ds

    def append_items(self, other, inplace=True):
        """Append items from other Dataset to this Dataset"""        
        if inplace:
            self._append_items(other, copy=False)
        else:
            return self._append_items(other, copy=True)

    def _append_items(self, other, copy=True):
        if not np.all(self.time == other.time):
            # if not: create common time? 
            raise ValueError("All timesteps must match")
        ds = self.copy() if copy else self
        
        for j in range(other.n_items):
            ds.items.append(other.items[j])
            ds.data.append(other.data[j])
        return ds

    def concat(self, other, inplace=True):
        """Concatenate this Dataset with data from other Dataset"""
        if inplace:
            ds = self._concat_time(other, copy=False)
            self.data = ds.data
            self.time = ds.time
        else:
            return self._concat_time(other, copy=True)

    def _concat_time(self, other, copy=True):
        self._check_all_items_match(other)
        if not np.all(self.shape == other.shape):
            raise ValueError("Shape of the datasets must match")
        ds = self.copy() if copy else self 

        s1 = pd.Series(np.arange(len(ds.time)), index=ds.time, name="idx1")
        s2 = pd.Series(np.arange(len(other.time)), index=other.time, name="idx2")
        df12 = pd.concat([s1, s2], axis=1)

        newtime = df12.index
        newdata = self.create_empty_data(
                n_items=ds.n_items, n_timesteps=len(newtime), shape=ds.shape[1:]
            )
        for j in range(ds.n_items):
            idx1 = np.where(~df12["idx1"].isna())
            newdata[j][idx1,:] = ds.data[j]
            # if there is an overlap "other" data will be used!
            idx2 = np.where(~df12["idx2"].isna())
            newdata[j][idx2,:] = other.data[j]

        return Dataset(newdata, newtime, ds.items)


    def _check_all_items_match(self, other):
        if self.n_items != other.n_items:
            raise ValueError(f"Number of items must match ({self.n_items} and {other.n_items})")        
        for j in range(self.n_items):
            if self.items[j].name != other.items[j].name:
                raise ValueError(f"Item names must match. Item {j}: {self.items[j].name} != {other.items[j].name}")
            if self.items[j].type != other.items[j].type:
                raise ValueError(f"Item types must match. Item {j}: {self.items[j].type} != {other.items[j].type}")
            if self.items[j].unit != other.items[j].unit:
                raise ValueError(f"Item units must match. Item {j}: {self.items[j].unit} != {other.items[j].unit}")
        
    def dropna(self):
        """Remove time steps where all items are NaN"""

        # TODO consider all items
        x = self[0]

        # this seems overly complicated...
        axes = tuple(range(1, x.ndim))
        idx = np.where(~np.isnan(x).all(axis=axes))
        idx = list(idx[0])

        return self.isel(idx, axis=0)

    def flipud(self):
        """Flip dataset updside down"""

        self.data = [np.flip(self[x], axis=1) for x in self.items]
        return self

    def isel(self, idx, axis=1):
        """
        Select subset along an axis.

        Parameters
        ----------
        idx: int, scalar or array_like
        axis: int, optional
            default 1, 0= temporal axis

        Returns
        -------
        Dataset
            dataset with subset

        Examples
        --------
        >>> ds = mikeio.read("tests/testdata/HD2D.dfsu")
        >>> ds2 = ds.isel([0,1,2], axis=0) # temporal selection
        >>> ds2
        DataSet(data, time, items)
        Number of items: 2
        Shape: (3, 884)
        1985-08-06 07:00:00 - 1985-08-06 12:00:00
        >>> ds3 = ds2.isel([100,200], axis=1) # element selection
        >>> ds3
        DataSet(data, time, items)
        Number of items: 2
        Shape: (3, 2)
        1985-08-06 07:00:00 - 1985-08-06 12:00:00
        """

        items = self.items

        if axis == 1 and items[0].name == "Z coordinate":
            items = deepcopy(items)
            items.pop(0)

        time = self.time
        if axis == 0:
            time = time[idx]

        res = []
        for item in items:
            x = np.take(self[item.name], idx, axis=axis)
            res.append(x)

        ds = Dataset(res, time, items)
        return ds

    def aggregate(self, axis=1, func=np.nanmean):
        """Aggregate along an axis

        Parameters
        ----------
        axis: int, optional
            default 1= first spatial axis
        func: function, optional
            default np.nanmean

        Returns
        -------
        Dataset
            dataset with aggregated values
        """

        items = self.items

        if items[0].name == "Z coordinate":
            items = deepcopy(items)
            items.pop(0)

        if axis == 0:
            time = pd.DatetimeIndex([self.time[0]])
            keepdims = True
        else:
            time = self.time
            keepdims = False

        res = [func(self[item.name], axis=axis, keepdims=keepdims) for item in items]

        ds = Dataset(res, time, items)
        return ds

    def max(self, axis=1):
        """Max value along an axis

        Parameters
        ----------
        axis: int, optional
            default 1= first spatial axis

        Returns
        -------
        Dataset
            dataset with max value

        See Also
        --------
            nanmax : Max values with NaN values removed
        """
        return self.aggregate(axis=axis, func=np.max)

    def min(self, axis=1):
        """Min value along an axis

        Parameters
        ----------
        axis: int, optional
            default 1= first spatial axis

        Returns
        -------
        Dataset
            dataset with max value

        See Also
        --------
            nanmin : Min values with NaN values removed
        """
        return self.aggregate(axis=axis, func=np.min)

    def mean(self, axis=1):
        """Mean value along an axis

        Parameters
        ----------
        axis: int, optional
            default 1= first spatial axis

        Returns
        -------
        Dataset
            dataset with mean value

        See Also
        --------
            nanmean : Mean values with NaN values removed
            average: Weighted average
        """
        return self.aggregate(axis=axis, func=np.mean)

    def average(self, weights, axis=1):
        """
        Compute the weighted average along the specified axis.

        Parameters
        ----------
        axis: int, optional
            default 1= first spatial axis

        Returns
        -------
        Dataset
            dataset with weighted average value

        See Also
        --------
            nanmean : Mean values with NaN values removed
            aggregate: Weighted average

        Examples
        --------
        >>> dfs = Dfsu("HD2D.dfsu")
        >>> ds = dfs.read(["Current speed"])
        >>> area = dfs.get_element_area()
        >>> ds2 = ds.average(weights=area)
        """

        def func(x, axis, keepdims):
            if keepdims:
                raise NotImplementedError()

            return np.average(x, weights=weights, axis=axis)

        return self.aggregate(axis=axis, func=func)

    def nanmax(self, axis=1):
        """Max value along an axis (NaN removed)

        Parameters
        ----------
        axis: int, optional
            default 1= first spatial axis

        Returns
        -------
        Dataset
            dataset with max value
        """
        return self.aggregate(axis=axis, func=np.nanmax)

    def nanmin(self, axis=1):
        """Min value along an axis (NaN removed)

        Parameters
        ----------
        axis: int, optional
            default 1= first spatial axis

        Returns
        -------
        Dataset
            dataset with max value
        """
        return self.aggregate(axis=axis, func=np.nanmin)

    def nanmean(self, axis=1):
        """Mean value along an axis (NaN removed)

        Parameters
        ----------
        axis: int, optional
            default 1= first spatial axis

        Returns
        -------
        Dataset
            dataset with mean value
        """
        return self.aggregate(axis=axis, func=np.nanmean)

    def head(self, n=5):
        """Return the first n timesteps"""
        nt = len(self.time)
        n = min(n, nt)
        time_steps = range(n)
        return self.isel(time_steps, axis=0)

    def tail(self, n=5):
        """Return the last n timesteps"""
        nt = len(self.time)
        start = max(0, nt - n)
        time_steps = range(start, nt)
        return self.isel(time_steps, axis=0)

    def thin(self, step):
        """Return every n:th timesteps"""
        nt = len(self.time)
        time_steps = range(0, nt, step)
        return self.isel(time_steps, axis=0)

    def squeeze(self):
        """
        Remove axes of length 1

        Returns
        -------
        Dataset
        """

        items = self.items

        if items[0].name == "Z coordinate":
            items = deepcopy(items)
            items.pop(0)

        time = self.time

        res = [np.squeeze(self[item.name]) for item in items]

        ds = Dataset(res, time, items)
        return ds

    def interp_time(
        self,
        dt: Union[float, pd.DatetimeIndex, "Dataset"],
        method="linear",
        extrapolate=True,
        fill_value=np.nan,
    ):
        """Temporal interpolation

        Wrapper of `scipy.interpolate.interp`

        Parameters
        ----------
        dt: float or pd.DatetimeIndex or Dataset
            output timestep in seconds
        method: str or int, optional
            Specifies the kind of interpolation as a string (‘linear’, ‘nearest’, ‘zero’, ‘slinear’, ‘quadratic’, ‘cubic’, ‘previous’, ‘next’, where ‘zero’, ‘slinear’, ‘quadratic’ and ‘cubic’ refer to a spline interpolation of zeroth, first, second or third order; ‘previous’ and ‘next’ simply return the previous or next value of the point) or as an integer specifying the order of the spline interpolator to use. Default is ‘linear’.
        extrapolate: bool, optional
            Default True. If False, a ValueError is raised any time interpolation is attempted on a value outside of the range of x (where extrapolation is necessary). If True, out of bounds values are assigned fill_value
        fill_value: float or array-like, optional
            Default NaN. this value will be used to fill in for points outside of the time range.

        Returns
        -------
        Dataset

        Examples
        --------
        >>> ds = mikeio.read("tests/testdata/HD2D.dfsu")
        >>> ds
        <mikeio.Dataset>
        Dimensions: (9, 884)
        Time: 1985-08-06 07:00:00 - 1985-08-07 03:00:00
        Items:
        0:  Surface elevation <Surface Elevation> (meter)
        1:  U velocity <u velocity component> (meter per sec)
        2:  V velocity <v velocity component> (meter per sec)
        3:  Current speed <Current Speed> (meter per sec)
        >>> dsi = ds.interp_time(dt=1800)
        >>> dsi
        <mikeio.Dataset>
        Dimensions: (41, 884)
        Time: 1985-08-06 07:00:00 - 1985-08-07 03:00:00
        Items:
        0:  Surface elevation <Surface Elevation> (meter)
        1:  U velocity <u velocity component> (meter per sec)
        2:  V velocity <v velocity component> (meter per sec)
        3:  Current speed <Current Speed> (meter per sec)
        """

        if isinstance(dt, pd.DatetimeIndex):
            t_out_index = dt
        elif isinstance(dt, Dataset):
            t_out_index = dt.time
        else:
            offset = pd.tseries.offsets.DateOffset(seconds=dt)
            t_out_index = pd.date_range(
                start=self.time[0], end=self.time[-1], freq=offset
            )

        t_in = self.time.values.astype(float)
        t_out = t_out_index.values.astype(float)

        data = [
            self._interpolate_item(t_in, t_out, item, method, extrapolate, fill_value)
            for item in self
        ]

        return Dataset(data, t_out_index, self.items.copy())

    @staticmethod
    def _interpolate_item(intime, outtime, dataitem, method, extrapolate, fill_value):

        interpolator = interp1d(
            intime,
            dataitem,
            axis=0,
            kind=method,
            bounds_error=not extrapolate,
            fill_value=fill_value,
        )
        return interpolator(outtime)

    def to_dataframe(self, unit_in_name=False, round_time="ms"):
        """Convert Dataset to a Pandas DataFrame

        Parameters
        ----------
        unit_in_name: bool, optional
            include unit in column name, default False

        Returns
        -------
        pd.DataFrame
        """
        if len(self.data[0].shape) != 1:
            self = self.squeeze()

        if len(self.data[0].shape) != 1:
            raise ValueError(
                "Only data with a single dimension can be converted to a dataframe. Hint: use `isel` to create a subset."
            )

        if unit_in_name:
            names = [f"{item.name} ({item.unit.name})" for item in self.items]
        else:
            names = [item.name for item in self.items]

        data = np.asarray(self.data).T
        df = pd.DataFrame(data, columns=names)

        if round_time:
            rounded_idx = pd.DatetimeIndex(self.time).round(round_time)
            df.index = pd.DatetimeIndex(rounded_idx, freq="infer")
        else:
            df.index = pd.DatetimeIndex(self.time, freq="infer")

        return df

    def _ipython_key_completions_(self):
        return [x.name for x in self.items]

    @staticmethod
    def create_empty_data(n_items=1, n_timesteps=1, n_elements=None, shape=None):
        data = []
        if shape is None:
            if n_elements is None:
                raise ValueError("n_elements and shape cannot both be None")
            else:
                shape = n_elements
        if np.isscalar(shape):
            shape = [shape]
        dati = np.empty(shape=(n_timesteps, *shape))
        dati[:] = np.nan
        for _ in range(n_items):
            data.append(dati)
        return data

    @staticmethod
    def create_time(start_time=None, dt=None, n_timesteps=None, end_time=None):
        """create a equidistant time axis (calendar axis)

        Parameters
        ----------
        start_time : datetime or str, optional
            start_time, by default None (1970-1-1 00:00:00)
            can optionally contain end_time e.g. '2018-01-01, 2018-02-01'
        dt : float, optional
            time step in seconds, by default None
        n_timesteps : int, optional
            number of timesteps, by default 1
        end_time : datetime or str, optional
            end_time, by default 3600s or deduced from other parameters

        Returns
        -------
        pandas.DatetimeIndex
            time axis which can be used to create new Dataset

        Examples
        ------
        >>> t = Dateset.create_time('2018-1-1,2018-2-1', dt=1800)
        >>> t = Dateset.create_time('2018-1-1', dt=1800, n_timesteps=48)
        >>> t = Dateset.create_time('2018', dt=7200, end_time='2019')
        """
        if isinstance(start_time, str):
            parts = start_time.split(",")
            if len(parts) == 2:
                end_time = parts[1]
            start_time = pd.to_datetime(parts[0])
        if isinstance(end_time, str):
            end_time = pd.to_datetime(end_time)

        if start_time is None:
            # start_time = datetime.now()
            start_time = datetime(1970, 1, 1, 0, 0, 0)

        if dt is None:
            if (end_time is not None) and (n_timesteps is not None):
                dur = (end_time - start_time).total_seconds()
                dt = 0.0
                if (dur > 0) and (n_timesteps > 1):
                    dt = dur / (n_timesteps - 1)
            else:
                warnings.warn("Too little information. Assuming dt=3600s.")
                dt = 3600

        if (end_time is None) and (n_timesteps is None):
            warnings.warn("Too little information. Assuming n_timesteps=1.")
            n_timesteps = 1

        # find end time
        if end_time is None:
            tot_seconds = (n_timesteps - 1) * dt
            end_time = start_time + timedelta(seconds=tot_seconds)
        elif (end_time is not None) and (n_timesteps is not None):
            # both are given, do they match?
            tot_seconds = (n_timesteps - 1) * dt
            end_time_2 = start_time + timedelta(seconds=tot_seconds)
            if end_time != end_time_2:
                raise ValueError("All parameters where given, but they do not match")

        if dt < 0:
            raise ValueError("dt cannot be negative")

        if (end_time - start_time).total_seconds() < 0:
            raise ValueError("end_time must be greater than start_time")

        offset = pd.tseries.offsets.DateOffset(seconds=dt)
        return pd.date_range(start=start_time, end=end_time, freq=offset)

    @property
    def is_equidistant(self):
        """Is Dataset equidistant in time?"""
        if len(self.time) < 3:
            return True
        return len(self.time.to_series().diff().dropna().unique()) == 1
        # return self.time.freq is not None

    @property
    def start_time(self):
        """First time instance (as datetime)"""
        return self.time[0].to_pydatetime()

    @property
    def end_time(self):
        """Last time instance (as datetime)"""
        return self.time[-1].to_pydatetime()

    @property
    def timestep(self):
        """Time step in seconds if equidistant (and at
        least two time instances); otherwise None
        """
        dt = None
        if len(self.time) > 1:
            if self.is_equidistant:
                dt = (self.time[1] - self.time[0]).total_seconds()
        return dt

    @property
    def n_timesteps(self):
        """Number of time steps"""
        return len(self.time)

    @property
    def n_items(self):
        """Number of items"""
        return len(self.items)

    @property
    def items(self):
        return self._items

    @property
    def shape(self):
        """Shape of each item"""
        return self.data[self._first_non_z_item].shape

    @property
    def _first_non_z_item(self):
        if len(self) > 1 and self.items[0].name == "Z coordinate":
            return 1
        return 0

    @property
    def n_elements(self):
        """Number of spatial elements/points"""
        n_elem = np.prod(self.shape)
        if self.n_timesteps > 1:
            n_elem = int(n_elem / self.n_timesteps)
        return n_elem

    @property
    def deletevalue(self):
        """File delete value"""
        return self._deletevalue<|MERGE_RESOLUTION|>--- conflicted
+++ resolved
@@ -263,13 +263,9 @@
                     f"Item types must match. Item {j}: {self.items[j].type} != {other.items[j].type}"
                 )
             if self.items[j].unit != other.items[j].unit:
-<<<<<<< HEAD
-                raise ValueError(f"Item units must match. Item {j}: {self.items[j].unit} != {other.items[j].unit}")
-=======
                 raise ValueError(
                     f"Item units must match. Item {j}: {self.items[j].unit} != {other.items[j].unit}"
                 )
->>>>>>> 05e7ddf1
         if not np.all(self.time == other.time):
             raise ValueError("All timesteps must match")
         if self.shape != other.shape:
@@ -332,7 +328,7 @@
         return ds
 
     def append_items(self, other, inplace=True):
-        """Append items from other Dataset to this Dataset"""        
+        """Append items from other Dataset to this Dataset"""
         if inplace:
             self._append_items(other, copy=False)
         else:
@@ -340,10 +336,10 @@
 
     def _append_items(self, other, copy=True):
         if not np.all(self.time == other.time):
-            # if not: create common time? 
+            # if not: create common time?
             raise ValueError("All timesteps must match")
         ds = self.copy() if copy else self
-        
+
         for j in range(other.n_items):
             ds.items.append(other.items[j])
             ds.data.append(other.data[j])
@@ -362,7 +358,7 @@
         self._check_all_items_match(other)
         if not np.all(self.shape == other.shape):
             raise ValueError("Shape of the datasets must match")
-        ds = self.copy() if copy else self 
+        ds = self.copy() if copy else self
 
         s1 = pd.Series(np.arange(len(ds.time)), index=ds.time, name="idx1")
         s2 = pd.Series(np.arange(len(other.time)), index=other.time, name="idx2")
@@ -370,29 +366,36 @@
 
         newtime = df12.index
         newdata = self.create_empty_data(
-                n_items=ds.n_items, n_timesteps=len(newtime), shape=ds.shape[1:]
-            )
+            n_items=ds.n_items, n_timesteps=len(newtime), shape=ds.shape[1:]
+        )
         for j in range(ds.n_items):
             idx1 = np.where(~df12["idx1"].isna())
-            newdata[j][idx1,:] = ds.data[j]
+            newdata[j][idx1, :] = ds.data[j]
             # if there is an overlap "other" data will be used!
             idx2 = np.where(~df12["idx2"].isna())
-            newdata[j][idx2,:] = other.data[j]
+            newdata[j][idx2, :] = other.data[j]
 
         return Dataset(newdata, newtime, ds.items)
-
 
     def _check_all_items_match(self, other):
         if self.n_items != other.n_items:
-            raise ValueError(f"Number of items must match ({self.n_items} and {other.n_items})")        
+            raise ValueError(
+                f"Number of items must match ({self.n_items} and {other.n_items})"
+            )
         for j in range(self.n_items):
             if self.items[j].name != other.items[j].name:
-                raise ValueError(f"Item names must match. Item {j}: {self.items[j].name} != {other.items[j].name}")
+                raise ValueError(
+                    f"Item names must match. Item {j}: {self.items[j].name} != {other.items[j].name}"
+                )
             if self.items[j].type != other.items[j].type:
-                raise ValueError(f"Item types must match. Item {j}: {self.items[j].type} != {other.items[j].type}")
+                raise ValueError(
+                    f"Item types must match. Item {j}: {self.items[j].type} != {other.items[j].type}"
+                )
             if self.items[j].unit != other.items[j].unit:
-                raise ValueError(f"Item units must match. Item {j}: {self.items[j].unit} != {other.items[j].unit}")
-        
+                raise ValueError(
+                    f"Item units must match. Item {j}: {self.items[j].unit} != {other.items[j].unit}"
+                )
+
     def dropna(self):
         """Remove time steps where all items are NaN"""
 
