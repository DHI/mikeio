import numpy as np
import pandas as pd
import warnings
from tqdm import trange
from functools import wraps
from scipy.spatial import cKDTree

from mikecore.DfsuFile import DfsuFile, DfsuFileType
from .dfsu import _Dfsu
from .dataset import Dataset, DataArray
from .spatial.FM_geometry import GeometryFM3D
from .custom_exceptions import InvalidGeometry
from .dfsutil import _get_item_info, _valid_item_numbers, _valid_timesteps
from .spatial.FM_utils import _plot_vertical_profile
from .interpolation import get_idw_interpolant, interp2d
from .eum import ItemInfo, EUMType


class DfsuLayered(_Dfsu):
    @property
    def n_layers(self):
        """Maximum number of layers"""
        return self.geometry._n_layers

    @property
    def n_sigma_layers(self):
        """Number of sigma layers"""
        return self.geometry.n_sigma_layers

    @property
    def n_z_layers(self):
        """Maximum number of z-layers"""
        if self.n_layers is None:
            return None
        return self.n_layers - self.n_sigma_layers

    @property
    def e2_e3_table(self):
        """The 2d-to-3d element connectivity table for a 3d object"""
        if self.n_layers is None:
            print("Object has no layers: cannot return e2_e3_table")
            return None
        return self.geometry.e2_e3_table

    @property
    def elem2d_ids(self):
        """The associated 2d element id for each 3d element"""
        if self.n_layers is None:
            raise InvalidGeometry("Object has no layers: cannot return elem2d_ids")
        return self.geometry.elem2d_ids

    @property
    def layer_ids(self):
        """The layer number (0=bottom, 1, 2, ...) for each 3d element"""
        if self.n_layers is None:
            raise InvalidGeometry("Object has no layers: cannot return layer_ids")
        return self.geometry.layer_ids

    @property
    def top_elements(self):
        """List of 3d element ids of surface layer"""
        if self.n_layers is None:
            print("Object has no layers: cannot find top_elements")
            return None
        return self.geometry.top_elements

    @property
    def n_layers_per_column(self):
        """List of number of layers for each column"""
        if self.n_layers is None:
            print("Object has no layers: cannot find n_layers_per_column")
            return None
        return self.geometry.n_layers_per_column

    @property
    def bottom_elements(self):
        """List of 3d element ids of bottom layer"""
        if self.n_layers is None:
            print("Object has no layers: cannot find bottom_elements")
            return None
        return self.geometry.bottom_elements

    @wraps(GeometryFM3D.get_layer_elements)
    def get_layer_elements(self, layers, layer=None):
        if layer is not None:
            warnings.warn(
                "layer argument is deprecated, use layers instead",
                FutureWarning,
            )
            layers = layer

        if self.n_layers is None:
            raise InvalidGeometry("Object has no layers: cannot get_layer_elements")
        return self.geometry.get_layer_elements(layers)

    def read(
        self,
        *,
        items=None,
        time=None,
        elements=None,
        area=None,
        x=None,
        y=None,
        z=None,
        layers=None,
        keepdims=False,
<<<<<<< HEAD
        dtype=np.float32
=======
        time_steps=None,
>>>>>>> 38822b4a
    ) -> Dataset:
        """
        Read data from a dfsu file

        Parameters
        ---------
        items: list[int] or list[str], optional
            Read only selected items, by number (0-based), or by name
        time: int, str, datetime, pd.TimeStamp, sequence, slice or pd.DatetimeIndex, optional
            Read only selected time steps, by default None (=all)
        keepdims: bool, optional
            When reading a single time step only, should the time-dimension be kept
            in the returned Dataset? by default: False
        area: list[float], optional
            Read only data inside (horizontal) area given as a
            bounding box (tuple with left, lower, right, upper)
            or as list of coordinates for a polygon, by default None
        x, y, z: float, optional
            Read only data for elements containing the (x,y,z) points(s),
            by default None
        layers: int, str, list[int], optional
            Read only data for specific layers, by default None
        elements: list[int], optional
            Read only selected element ids, by default None

        Returns
        -------
        Dataset
            A Dataset with data dimensions [t,elements]

        Examples
        --------
        >>> dfsu.read()
        <mikeio.Dataset>
        Dimensions: (9, 884)
        Time: 1985-08-06 07:00:00 - 1985-08-07 03:00:00
        Items:
        0:  Surface elevation <Surface Elevation> (meter)
        1:  U velocity <u velocity component> (meter per sec)
        2:  V velocity <v velocity component> (meter per sec)
        3:  Current speed <Current Speed> (meter per sec)
        >>> dfsu.read(time="1985-08-06 12:00,1985-08-07 00:00")
        <mikeio.Dataset>
        Dimensions: (5, 884)
        Time: 1985-08-06 12:00:00 - 1985-08-06 22:00:00
        Items:
        0:  Surface elevation <Surface Elevation> (meter)
        1:  U velocity <u velocity component> (meter per sec)
        2:  V velocity <v velocity component> (meter per sec)
        3:  Current speed <Current Speed> (meter per sec)
        """
        if dtype not in [np.float32, np.float64]:
            raise ValueError("Invalid data type. Choose np.float32 or np.float64")

        # Open the dfs file for reading
        # self._read_dfsu_header(self._filename)
        dfs = DfsuFile.Open(self._filename)
        # time may have changes since we read the header
        # (if engine is continuously writing to this file)
        # TODO: add more checks that this is actually still the same file
        # (could have been replaced in the meantime)

        self._n_timesteps = dfs.NumberOfTimeSteps
        if time_steps is not None:
            warnings.warn(
                FutureWarning(
                    "time_steps have been renamed to time, and will be removed in a future release"
                )
            )
            time = time_steps

        single_time_selected, time_steps = _valid_timesteps(dfs, time)

        self._validate_elements_and_geometry_sel(
            elements, area=area, layers=layers, x=x, y=y, z=z
        )
        if elements is None:
            elements = self._parse_geometry_sel(area=area, layers=layers, x=x, y=y, z=z)

        if elements is None:
            n_elems = self.n_elements
            n_nodes = self.n_nodes
            geometry = self.geometry
        else:
            elements = [elements] if np.isscalar(elements) else elements
            n_elems = len(elements)
            geometry = self.geometry.elements_to_geometry(elements)
            if self.is_layered:  # and items[0].name == "Z coordinate":
                node_ids, _ = self.geometry._get_nodes_and_table_for_elements(elements)
                n_nodes = len(node_ids)

        item_numbers = _valid_item_numbers(
            dfs.ItemInfo, items, ignore_first=self.is_layered
        )
        items = _get_item_info(dfs.ItemInfo, item_numbers, ignore_first=self.is_layered)
        if self.is_layered:
            # we need the zn item too
            item_numbers = [it + 1 for it in item_numbers]
            if hasattr(geometry, "is_layered") and geometry.is_layered:
                item_numbers.insert(0, 0)
        n_items = len(item_numbers)

        deletevalue = self.deletevalue

        data_list = []

        n_steps = len(time_steps)
        item0_is_node_based = False
        for item in range(n_items):
            # Initialize an empty data block
            if hasattr(geometry, "is_layered") and geometry.is_layered and item == 0:
                # and items[item].name == "Z coordinate":
                item0_is_node_based = True
                data = np.ndarray(shape=(n_steps, n_nodes), dtype=dtype)
            else:
                data = np.ndarray(shape=(n_steps, n_elems), dtype=dtype)
            data_list.append(data)

        t_seconds = np.zeros(n_steps, dtype=float)

        if single_time_selected and not keepdims:
            data = data[0]

        for i in trange(n_steps, disable=not self.show_progress):
            it = time_steps[i]
            for item in range(n_items):

                itemdata = dfs.ReadItemTimeStep(item_numbers[item] + 1, it)
                d = itemdata.Data
                d[d == deletevalue] = np.nan

                if elements is not None:
                    if item == 0 and item0_is_node_based:
                        d = d[node_ids]
                    else:
                        d = d[elements]

                if single_time_selected and not keepdims:
                    data_list[item] = d
                else:
                    data_list[item][i] = d

            t_seconds[i] = itemdata.Time

        time = pd.to_datetime(t_seconds, unit="s", origin=self.start_time)

        dfs.Close()

        dims = ("time", "element") if not single_time_selected else ("element",)

        if elements is not None and len(elements) == 1:
            # squeeze point data
            dims = tuple([d for d in dims if d != "element"])
            data_list = [np.squeeze(d) for d in data_list]

        if hasattr(geometry, "is_layered") and geometry.is_layered:
            return Dataset(
                data_list[1:],  # skip zn item
                time,
                items,
                geometry=geometry,
                zn=data_list[0],
                dims=dims,
                validate=False,
            )
        else:
            return Dataset(
                data_list, time, items, geometry=geometry, dims=dims, validate=False
            )

    def _parse_geometry_sel(self, area, layers, x, y, z):
        elements = None
        if layers is not None:
            elements = self.geometry.get_layer_elements(layers)

        if area is not None:
            elements_a = self.geometry._elements_in_area(area)
            elements = (
                elements_a if layers is None else np.intersect1d(elements, elements_a)
            )

        if (x is not None) or (y is not None):
            elements_xy = self.geometry.find_index(x=x, y=y, z=z)
            elements = (
                elements_xy if layers is None else np.intersect1d(elements, elements_xy)
            )

        return elements


class Dfsu2DV(DfsuLayered):
    def plot_vertical_profile(
        self, values, time_step=None, cmin=None, cmax=None, label="", **kwargs
    ):
        """
        Plot unstructured vertical profile

        Parameters
        ----------
        values: np.array
            value for each element to plot
        cmin: real, optional
            lower bound of values to be shown on plot, default:None
        cmax: real, optional
            upper bound of values to be shown on plot, default:None
        title: str, optional
            axes title
        label: str, optional
            colorbar label
        cmap: matplotlib.cm.cmap, optional
            colormap, default viridis
        figsize: (float, float), optional
            specify size of figure
        ax: matplotlib.axes, optional
            Adding to existing axis, instead of creating new fig

        Returns
        -------
        <matplotlib.axes>
        """
        if isinstance(values, DataArray):
            values = values.to_numpy()
        if time_step is not None:
            raise NotImplementedError(
                "Deprecated functionality. Instead, read as DataArray da, then use da.plot()"
            )

        g = self.geometry
        return _plot_vertical_profile(
            node_coordinates=g.node_coordinates,
            element_table=g.element_table,
            values=values,
            zn=None,
            is_geo=g.is_geo,
            cmin=cmin,
            cmax=cmax,
            label=label,
            **kwargs,
        )


class Dfsu3D(DfsuLayered):
    @wraps(GeometryFM3D.to_2d_geometry)
    def to_2d_geometry(self):
        return self.geometry2d

    @property
    def geometry2d(self):
        """The 2d geometry for a 3d object"""
        return self._geometry2d

    def find_nearest_profile_elements(self, x, y):
        """Find 3d elements of profile nearest to (x,y) coordinates

        Parameters
        ----------
        x : float
            x-coordinate of point
        y : float
            y-coordinate of point

        Returns
        -------
        np.array(int)
            element ids of vertical profile
        """
        if self.is_2d:
            raise InvalidGeometry("Object is 2d. Cannot get_nearest_profile")
        else:
            elem2d, _ = self.geometry._find_n_nearest_2d_elements(x, y)
            elem3d = self.geometry.e2_e3_table[elem2d]
            return elem3d

    def extract_surface_elevation_from_3d(self, filename=None, n_nearest=4):
        """
        Extract surface elevation from a 3d dfsu file (based on zn)
        to a new 2d dfsu file with a surface elevation item.

        Parameters
        ---------
        filename: str
            Output file name
        n_nearest: int, optional
            number of points for spatial interpolation (inverse_distance), default=4

        Examples
        --------
        >>> dfsu.extract_surface_elevation_from_3d('ex_surf.dfsu')
        """
        # validate input
        assert (
            self._type == DfsuFileType.Dfsu3DSigma
            or self._type == DfsuFileType.Dfsu3DSigmaZ
        )
        assert n_nearest > 0

        # make 2d nodes-to-elements interpolator
        top_el = self.top_elements
        geom = self.geometry.elements_to_geometry(top_el, node_layers="top")
        xye = geom.element_coordinates[:, 0:2]
        xyn = geom.node_coordinates[:, 0:2]
        tree2d = cKDTree(xyn)
        dist, node_ids = tree2d.query(xye, k=n_nearest)
        if n_nearest == 1:
            weights = None
        else:
            weights = get_idw_interpolant(dist)

        # read zn from 3d file and interpolate to element centers
        ds = self.read(items=0, keepdims=True)  # read only zn
        node_ids_surf, _ = self.geometry._get_nodes_and_table_for_elements(
            top_el, node_layers="top"
        )
        zn_surf = ds[0]._zn[:, node_ids_surf]  # surface
        surf2d = interp2d(zn_surf, node_ids, weights)

        # create output
        items = [ItemInfo(EUMType.Surface_Elevation)]
        ds2 = Dataset([surf2d], ds.time, items, geometry=geom)
        if filename is None:
            return ds2
        else:
            title = "Surface extracted from 3D file"
            self.write(filename, ds2, elements=top_el, title=title)<|MERGE_RESOLUTION|>--- conflicted
+++ resolved
@@ -105,11 +105,8 @@
         z=None,
         layers=None,
         keepdims=False,
-<<<<<<< HEAD
+        time_steps=None,
         dtype=np.float32
-=======
-        time_steps=None,
->>>>>>> 38822b4a
     ) -> Dataset:
         """
         Read data from a dfsu file
