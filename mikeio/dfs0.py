import os
import numpy as np
import pandas as pd
from datetime import datetime, timedelta

from DHI.Generic.MikeZero import eumQuantity
from DHI.Generic.MikeZero.DFS import (
    DfsFileFactory,
    DfsFactory,
    DfsBuilder,
    DfsSimpleType,
    DataValueType,
    StatType,
)
from DHI.Generic.MikeZero.DFS.dfs0 import Dfs0Util

from .dotnet import to_dotnet_array, to_dotnet_datetime, from_dotnet_datetime
from .dutil import Dataset, find_item
from .eum import TimeStep, EUMType, EUMUnit, ItemInfo
from .helpers import safe_length


class Dfs0:
    def read(self, filename, item_numbers=None, item_names=None):
        """
        Read data from a dfs0 file.

        Parameters
        ----------
        filename: str
            File name including full path to the dfs0 file.
        item_numbers: list[int], optional
            Read only the item_numbers in the array specified (0 base)
        item_names: list[str], optional
            Read only the items in the array specified, (takes precedence over item_numbers)

        Returns
        -------
            Dataset(data, time, items)
        """

        data, time, items = self.__read(filename)

        if item_names is not None:
            item_numbers = find_item(self._dfs, item_names)

        selected_item_numbers = range(data.shape[1]) if item_numbers is None else item_numbers

        self._validate_item_numbers(selected_item_numbers)

        selected_data = []
        selected_items = []
        for item_number in selected_item_numbers:
            selected_data.append(data[:, item_number])
            selected_items.append(items[item_number])

        return Dataset(selected_data, time, selected_items)

    def __read(self, filename):
        """
        Read all data from a dfs0 file.
        """
        if not os.path.exists(filename):
            raise FileNotFoundError(f"File {filename} not found.")

        self._dfs = DfsFileFactory.DfsGenericOpen(filename)
        self._n_items = safe_length(self._dfs.ItemInfo)
        self._n_timesteps = self._dfs.FileInfo.TimeAxis.NumberOfTimeSteps
        self._time_column_index = 0  # First column is time (the rest is data)

        raw_data = Dfs0Util.ReadDfs0DataDouble(self._dfs)  # Bulk read the data

        data = self.__to_numpy_with_nans(raw_data)
        time = list(self.__get_time(raw_data))
        items = list(self.__get_items())

        self._dfs.Close()

        return data, time, items

    def __to_numpy_with_nans(self, raw_data):
        data = np.fromiter(raw_data, np.float64).reshape(self._n_timesteps, self._n_items + 1)[:, 1::]
        nan_indices = np.isclose(data, self._dfs.FileInfo.DeleteValueFloat, atol=1e-36)
        data[nan_indices] = np.nan
        return data

    def __get_time(self, raw_data):
        start_time = from_dotnet_datetime(self._dfs.FileInfo.TimeAxis.StartDateTime)

        for t in range(self._n_timesteps):
            t_sec = raw_data[t, self._time_column_index]
            yield start_time + timedelta(seconds=t_sec)

    def __get_items(self):
        for i in range(self._n_items):
            name = self._dfs.ItemInfo[i].Name
            item_type = EUMType(self._dfs.ItemInfo[i].Quantity.Item)
            unit = EUMUnit(self._dfs.ItemInfo[i].Quantity.Unit)
            yield ItemInfo(name, item_type, unit)

    @staticmethod
    def _validate_item_numbers(item_numbers):
        if not all(isinstance(item_number, int) and 0 <= item_number < 1e15 for item_number in item_numbers):
            raise Warning("item_numbers must be a list or array of values between 0 and 1e15")

    @staticmethod
    def _validate_and_open_dfs(filename, data):
        if not os.path.exists(filename):
            raise FileNotFoundError(f"File {filename} not found.")

        try:
            dfs = DfsFileFactory.DfsGenericOpenEdit(filename)
        except IOError:
            raise IOError(f"Cannot open {filename}.")

        n_items = len(dfs.ItemInfo)
        n_time_steps = dfs.FileInfo.TimeAxis.NumberOfTimeSteps

        # Match the data to write to the existing dfs0 file
        if n_time_steps != data[0].shape[0]:
            raise Exception(
                f"Inconsistent data size. Number of time steps (row count) is {data[0].shape[0]}. Expected {n_time_steps}."
            )

        if n_items != len(data):
<<<<<<< HEAD
            raise Exception(f"The number of items is {len(data)}. Expected {n_items}.")

        return dfs, n_items, n_time_steps
=======
            raise Exception(f"Number of items must be size {n_items}")
        
        for i in range(n_items):
            d = data[i].copy()
>>>>>>> 116143c3

    def write(self, filename, data):
        """
        Overwrite data in an existing dfs0 file.

        Parameters
        ----------
        filename: str
            Full path and filename to dfs0 to be modified.
        data: list[np.array]
            New data to write.
        """
        dfs, n_items, n_time_steps = self._validate_and_open_dfs(filename, data)

        # Get time in seconds from start
        existing_data = Dfs0Util.ReadDfs0DataDouble(dfs)
        time = [existing_data[i, 0] for i in range(n_time_steps)]

        # Overwrite with new data
        dfs.Reset()
        new_data = np.nan_to_num(data, nan=dfs.FileInfo.DeleteValueFloat)
        new_data_dotnet = to_dotnet_array(np.stack(new_data, axis=1))
        Dfs0Util.WriteDfs0DataDouble(dfs, time, new_data_dotnet)
        dfs.Close()

    @staticmethod
    def _to_dfs_datatype(dtype):
        if dtype is None:
            return DfsSimpleType.Float

        if dtype in (np.float64, DfsSimpleType.Double, "double"):
            return DfsSimpleType.Double

        if dtype in (np.float32, DfsSimpleType.Float, "float", "single"):
            return DfsSimpleType.Float

        raise ValueError("Invalid data type. Choose np.float32 or np.float64")

    def create(
            self,
            filename,
            data,
            start_time=None,
            timeseries_unit=TimeStep.SECOND,
            dt=1.0,
            datetimes=None,
            items=None,
            title=None,
            data_value_type=None,
            dtype=None,
    ):
        """
        Create a dfs0 file.

        Parameters
        ----------
        filename: str
            Full path and filename to dfs0 to be created.
        data: list[np.array]
            values
        start_time: datetime.datetime, , optional
            start date of type datetime.
        timeseries_unit: Timestep, optional
            Timestep  unitdefault Timestep.SECOND
        dt: float, optional
            the time step. Therefore dt of 5.5 with timeseries_unit of minutes
            means 5 mins and 30 seconds. default to 1.0
        datetimes: list[datetime]
        items: list[ItemInfo], optional
            List of ItemInfo corresponding to a variable types (ie. Water Level).
        title: str, optional
            title
        data_value_type: list[DataValueType], optional
            DataValueType default DataValueType.INSTANTANEOUS
        dtype : np.dtype, optional
            default np.float32

        """
        n_items = len(data)
        n_time_steps = np.shape(data[0])[0]

        if start_time is None:
            start_time = datetime.now()

        if items is None:
            items = [ItemInfo(f"Item {i + 1}") for i in range(n_items)]

        if len(items) != n_items:
            raise Warning(
                "names must be an array of strings with the same number of elements as data columns"
            )

        if datetimes is None:
            equidistant = True

            if not type(start_time) is datetime:
                raise Warning("start_time must be of type datetime.")

            dt = np.float(dt)
            datetimes = np.array(
                [
                    start_time + timedelta(seconds=(step * dt))
                    for step in np.arange(n_time_steps)
                ]
            )

        else:
            start_time = datetimes[0]
            equidistant = False

        system_start_time = to_dotnet_datetime(start_time)

        if title is None:
            title = "dfs0 file"

        factory = DfsFactory()
        builder = DfsBuilder.Create(title, "DFS", 0)
        builder.SetDataType(1)
        builder.SetGeographicalProjection(factory.CreateProjectionUndefined())

        if equidistant:
            temporal_axis = factory.CreateTemporalEqCalendarAxis(timeseries_unit, system_start_time, 0, dt)
        else:
            temporal_axis = factory.CreateTemporalNonEqCalendarAxis(timeseries_unit, system_start_time)

        builder.SetTemporalAxis(temporal_axis)
        builder.SetItemStatisticsType(StatType.RegularStat)

        dtype_dfs = self._to_dfs_datatype(dtype)

        for i in range(n_items):
            item = builder.CreateDynamicItemBuilder()
            quantity = eumQuantity.Create(items[i].type, items[i].unit)
            item.Set(items[i].name, quantity, dtype_dfs, )

            if data_value_type is not None:
                item.SetValueType(data_value_type[i])
            else:
                item.SetValueType(DataValueType.Instantaneous)

            item.SetAxis(factory.CreateAxisEqD0())
            builder.AddDynamicItem(item.GetDynamicItemInfo())

        try:
            builder.CreateFile(filename)
        except IOError:
            raise IOError(f"Cannot create dfs0 file: {filename}")

        dfs = builder.GetFile()

<<<<<<< HEAD
        # dfs.FileInfo.DeleteValueFloat
=======
        for i in range(n_items):
            d = data[i].copy()
            d[np.isnan(d)] = delete_value
>>>>>>> 116143c3

        data_to_write = to_dotnet_array(np.stack(data, axis=1))
        t_seconds = [(t - datetimes[0]).total_seconds() for t in datetimes]
        Dfs0Util.WriteDfs0DataDouble(dfs, t_seconds, data_to_write)

        dfs.Close()

    def to_dataframe(self, filename, unit_in_name=False, round_time='s'):
        """
        Read data from the dfs0 file and return a Pandas DataFrame.
        
        Parameters
        ----------
        filename: str
            full path and file name to the dfs0 file.
        unit_in_name: bool, optional
            include unit in column name, default False
        round_time: string, bool, optional
            round time to avoid problem with floating point inaccurcy, set to False to avoid rounding
        Returns
        -------
        pd.DataFrame
        """
        data, t, items = self.__read(filename)

        if unit_in_name:
            names = [f"{item.name} ({item.unit.name})" for item in items]
        else:
            names = [item.name for item in items]

        df = pd.DataFrame(data, columns=names)

        if round_time:
            rounded_idx = pd.DatetimeIndex(t).round(round_time)
            df.index = pd.DatetimeIndex(rounded_idx, freq="infer")
        else:
            df.index = pd.DatetimeIndex(t, freq="infer")

        return df

    @staticmethod
    def from_dataframe(df, filename, itemtype=None, unit=None, items=None):
        """
        Create a dfs0 from a pandas Dataframe

        Parameters
        ----------

        df: pd.DataFrame
            Dataframe with data
        filename: str
            filename to write output
        itemtype: EUMType, optional
            Same type for all items
        unit: EUMUnit, optional
            Same unit for all items
        items: list[ItemInfo]
            Different types, units for each items, similar to `create`
        """
        return dataframe_to_dfs0(df, filename, itemtype, unit, items)


def dataframe_to_dfs0(
        self,
        filename,
        itemtype=None,
        unit=None,
        items=None,
        title=None,
        data_value_type=None,
        dtype=None,
):
    """
    Create a dfs0

    Parameters
    ----------
    filename: str
        filename to write output
    itemtype: EUMType, optional
        Same type for all items
    unit: EUMUnit, optional
        Same unit for all items
    items: list[ItemInfo]
        Different types, units for each items, similar to `create`
    title: str, optional
        Title of dfs0 file
    data_value_type: list[DataValueType], optional
            DataValueType default DataValueType.INSTANTANEOUS
    dtype : np.dtype, optional
            default np.float32
    """

    if not isinstance(self.index, pd.DatetimeIndex):
        raise ValueError(
            "Dataframe index must be a DatetimeIndex. Hint: pd.read_csv(..., parse_dates=True)"
        )

    dfs = Dfs0()

    data = []
    for i in range(self.values.shape[1]):
        data.append(self.values[:, i])

    if items is None:

        if itemtype is None:
            items = [ItemInfo(name) for name in self.columns]
        else:
            if unit is None:
                items = [ItemInfo(name, itemtype) for name in self.columns]
            else:
                items = [ItemInfo(name, itemtype, unit) for name in self.columns]

    if self.index.freq is None:  # non-equidistant
        dfs.create(
            filename=filename,
            data=data,
            datetimes=self.index,
            items=items,
            title=title,
            data_value_type=data_value_type,
            dtype=dtype,
        )
    else:  # equidistant
        dt = self.index.freq.delta.total_seconds()
        start_time = self.index[0].to_pydatetime()
        dfs.create(
            filename=filename,
            data=data,
            start_time=start_time,
            dt=dt,
            items=items,
            title=title,
        )


pd.DataFrame.to_dfs0 = dataframe_to_dfs0<|MERGE_RESOLUTION|>--- conflicted
+++ resolved
@@ -123,16 +123,10 @@
             )
 
         if n_items != len(data):
-<<<<<<< HEAD
             raise Exception(f"The number of items is {len(data)}. Expected {n_items}.")
 
         return dfs, n_items, n_time_steps
-=======
-            raise Exception(f"Number of items must be size {n_items}")
-        
-        for i in range(n_items):
-            d = data[i].copy()
->>>>>>> 116143c3
+      
 
     def write(self, filename, data):
         """
@@ -283,13 +277,9 @@
 
         dfs = builder.GetFile()
 
-<<<<<<< HEAD
-        # dfs.FileInfo.DeleteValueFloat
-=======
         for i in range(n_items):
             d = data[i].copy()
             d[np.isnan(d)] = delete_value
->>>>>>> 116143c3
 
         data_to_write = to_dotnet_array(np.stack(data, axis=1))
         t_seconds = [(t - datetimes[0]).total_seconds() for t in datetimes]
