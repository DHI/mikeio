--- conflicted
+++ resolved
@@ -40,11 +40,7 @@
 from ._common import get_elements_from_source, get_nodes_from_source
 
 
-<<<<<<< HEAD
-def _write_dfsu(filename: str, data: Dataset):
-=======
 def _write_dfsu(filename: str | Path, data: Dataset) -> None:
->>>>>>> 149b20c3
     filename = str(filename)
 
     if len(data.time) == 1:
@@ -216,7 +212,7 @@
                 frequencies=frequencies, directions=directions
             )
         else:
-            #nc, codes, node_ids = get_nodes_from_source(dfs)
+            # nc, codes, node_ids = get_nodes_from_source(dfs)
             node_table = get_nodes_from_source(dfs)
             el_table = get_elements_from_source(dfs)
 
