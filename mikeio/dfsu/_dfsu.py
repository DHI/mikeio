--- conflicted
+++ resolved
@@ -1,11 +1,8 @@
 from __future__ import annotations
 from dataclasses import dataclass
 from pathlib import Path
-<<<<<<< HEAD
+
 from typing import Any, Literal, Sequence, Tuple
-=======
-from typing import Any, Collection, Literal, Sequence, Tuple
->>>>>>> 78826824
 
 import numpy as np
 import pandas as pd
