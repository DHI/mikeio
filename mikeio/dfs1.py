import os
import numpy as np
from datetime import timedelta

from DHI.Generic.MikeZero import eumUnit
from DHI.Generic.MikeZero.DFS import (
    DfsFileFactory,
    DfsFactory,
)
from DHI.Generic.MikeZero.DFS.dfs123 import Dfs1Builder

<<<<<<< HEAD
from .dotnet import to_dotnet_float_array
from .eum import ItemInfo
from .dfs import AbstractDfs


class Dfs1(AbstractDfs):
    _ndim = 1
=======
from .custom_exceptions import DataDimensionMismatch
from .dutil import Dataset, get_item_info, get_valid_items_and_timesteps
from .dotnet import (
    to_numpy,
    to_dotnet_float_array,
)
from .dfs import Dfs123


class Dfs1(Dfs123):
>>>>>>> 83a7a041
    _dx = None
    _nx = None

    def __init__(self, filename=None):
        super(Dfs1, self).__init__(filename)

        if filename:
            self._read_dfs1_header()

    def __repr__(self):
        out = ["Dfs1"]

        if self._filename:
            out.append(f"dx: {self.dx:.5f}")

            if self._n_items is not None:
                if self._n_items < 10:
                    out.append("Items:")
                    for i, item in enumerate(self.items):
                        out.append(f"  {i}:  {item}")
                else:
                    out.append(f"Number of items: {self._n_items}")
            if self._filename:
                if self._n_timesteps == 1:
                    out.append(f"Time: time-invariant file (1 step)")
                else:
                    out.append(f"Time: {self._n_timesteps} steps")
                    out.append(f"Start time: {self._start_time}")

        return str.join("\n", out)

    def _read_dfs1_header(self):
        if not os.path.isfile(self._filename):
            raise FileNotFoundError(self._filename)

<<<<<<< HEAD
        self._dfs = DfsFileFactory.Dfs1FileOpen(self._filename)
        self._dx = self._dfs.SpatialAxis.Dx
        self._nx = self._dfs.SpatialAxis.XCount

        self._read_header()
=======
        dfs = DfsFileFactory.Dfs1FileOpen(self._filename)
        self._dx = dfs.SpatialAxis.Dx

        self._read_header(dfs)

    def read(self, items=None, time_steps=None):
        """
        Read data from a dfs1 file
        
        Parameters
        ---------
        items: list[int] or list[str], optional
            Read only selected items, by number (0-based), or by name
        time_steps: int or list[int], optional
            Read only selected time_steps

        Returns
        -------
        Dataset
            A dataset with data dimensions [t,x]
        """

        # NOTE. Item numbers are base 0 (everything else in the dfs is base 0)

        # Open the dfs file for reading
        dfs = DfsFileFactory.DfsGenericOpen(self._filename)
        self._dfs = dfs
        self._source = dfs

        items, item_numbers, time_steps = get_valid_items_and_timesteps(
            self, items, time_steps
        )

        axis = dfs.ItemInfo[0].SpatialAxis

        nx = axis.XCount

        n_items = len(item_numbers)
        nt = len(time_steps)

        data_list = [np.ndarray(shape=(nt, nx), dtype=float) for item in range(n_items)]

        t_seconds = np.zeros(len(time_steps), dtype=float)

        for i in range(nt):
            it = time_steps[i]
            for item in range(n_items):
                itemdata = dfs.ReadItemTimeStep(item_numbers[item] + 1, it)
>>>>>>> 83a7a041

    def _open(self):
        self._dfs = DfsFileFactory.Dfs1FileOpen(self._filename)
        self._source = self._dfs

    def write(
            self,
            filename,
            data,
            start_time=None,
            dt=None,
            items=None,
            dx=1,
            x0=0,
            coordinate=None,
            title=None,
    ):
        """
        Write a dfs1 file

        Parameters
        ----------
        filename: str
            Location to write the dfs1 file
        data: list[np.array]
            list of matrices, one for each item. Matrix dimension: x, time
        start_time: datetime, optional
            start datetime
        dt: float
            The time step in seconds. 
        items: list[ItemInfo], optional
            List of ItemInfo corresponding to a variable types (ie. Water Level).
        coordinate:
            ['UTM-33', 12.4387, 55.2257, 327]  for UTM, Long, Lat, North to Y orientation. Note: long, lat in decimal degrees
        x0:
            Lower right position
        dx:
            length of each grid in the x direction (meters)
        title: str, optional
            title of the dfs file (can be blank)

        """

        self._write_handle_common_arguments(
            title, data, items, coordinate, start_time, dt
        )

        number_x = np.shape(data[0])[1]

        if dx is None:
            if self._dx is not None:
                dx = self._dx
            else:
                dx = 1

        if not all(np.shape(d)[1] == number_x for d in data):
            raise DataDimensionMismatch()

        factory = DfsFactory()
        builder = Dfs1Builder.Create(title, "mikeio", 0)

        self._builder = builder
        self._factory = factory

        builder.SetSpatialAxis(
            factory.CreateAxisEqD1(eumUnit.eumUmeter, number_x, x0, dx)
        )

        dfs = self._setup_header(filename)

        deletevalue = dfs.FileInfo.DeleteValueFloat  # -1.0000000031710769e-30

        for i in range(self._n_time_steps):
            for item in range(self._n_items):
                d = data[item][i, :]
                d[np.isnan(d)] = deletevalue

                darray = to_dotnet_float_array(d)
                dfs.WriteItemTimeStepNext(0, darray)

        dfs.Close()

    @property
    def dx(self):
        """Step size in x direction
        """
        return self._dx<|MERGE_RESOLUTION|>--- conflicted
+++ resolved
@@ -9,15 +9,6 @@
 )
 from DHI.Generic.MikeZero.DFS.dfs123 import Dfs1Builder
 
-<<<<<<< HEAD
-from .dotnet import to_dotnet_float_array
-from .eum import ItemInfo
-from .dfs import AbstractDfs
-
-
-class Dfs1(AbstractDfs):
-    _ndim = 1
-=======
 from .custom_exceptions import DataDimensionMismatch
 from .dutil import Dataset, get_item_info, get_valid_items_and_timesteps
 from .dotnet import (
@@ -28,7 +19,6 @@
 
 
 class Dfs1(Dfs123):
->>>>>>> 83a7a041
     _dx = None
     _nx = None
 
@@ -64,78 +54,26 @@
         if not os.path.isfile(self._filename):
             raise FileNotFoundError(self._filename)
 
-<<<<<<< HEAD
         self._dfs = DfsFileFactory.Dfs1FileOpen(self._filename)
         self._dx = self._dfs.SpatialAxis.Dx
         self._nx = self._dfs.SpatialAxis.XCount
 
         self._read_header()
-=======
-        dfs = DfsFileFactory.Dfs1FileOpen(self._filename)
-        self._dx = dfs.SpatialAxis.Dx
-
-        self._read_header(dfs)
-
-    def read(self, items=None, time_steps=None):
-        """
-        Read data from a dfs1 file
-        
-        Parameters
-        ---------
-        items: list[int] or list[str], optional
-            Read only selected items, by number (0-based), or by name
-        time_steps: int or list[int], optional
-            Read only selected time_steps
-
-        Returns
-        -------
-        Dataset
-            A dataset with data dimensions [t,x]
-        """
-
-        # NOTE. Item numbers are base 0 (everything else in the dfs is base 0)
-
-        # Open the dfs file for reading
-        dfs = DfsFileFactory.DfsGenericOpen(self._filename)
-        self._dfs = dfs
-        self._source = dfs
-
-        items, item_numbers, time_steps = get_valid_items_and_timesteps(
-            self, items, time_steps
-        )
-
-        axis = dfs.ItemInfo[0].SpatialAxis
-
-        nx = axis.XCount
-
-        n_items = len(item_numbers)
-        nt = len(time_steps)
-
-        data_list = [np.ndarray(shape=(nt, nx), dtype=float) for item in range(n_items)]
-
-        t_seconds = np.zeros(len(time_steps), dtype=float)
-
-        for i in range(nt):
-            it = time_steps[i]
-            for item in range(n_items):
-                itemdata = dfs.ReadItemTimeStep(item_numbers[item] + 1, it)
->>>>>>> 83a7a041
 
     def _open(self):
         self._dfs = DfsFileFactory.Dfs1FileOpen(self._filename)
-        self._source = self._dfs
 
     def write(
-            self,
-            filename,
-            data,
-            start_time=None,
-            dt=None,
-            items=None,
-            dx=1,
-            x0=0,
-            coordinate=None,
-            title=None,
+        self,
+        filename,
+        data,
+        start_time=None,
+        dt=None,
+        items=None,
+        dx=1,
+        x0=0,
+        coordinate=None,
+        title=None,
     ):
         """
         Write a dfs1 file
@@ -178,14 +116,11 @@
         if not all(np.shape(d)[1] == number_x for d in data):
             raise DataDimensionMismatch()
 
-        factory = DfsFactory()
-        builder = Dfs1Builder.Create(title, "mikeio", 0)
+        self._factory = DfsFactory()
+        self._builder = Dfs1Builder.Create(title, "mikeio", 0)
 
-        self._builder = builder
-        self._factory = factory
-
-        builder.SetSpatialAxis(
-            factory.CreateAxisEqD1(eumUnit.eumUmeter, number_x, x0, dx)
+        self._builder.SetSpatialAxis(
+            self._factory.CreateAxisEqD1(eumUnit.eumUmeter, number_x, x0, dx)
         )
 
         dfs = self._setup_header(filename)
