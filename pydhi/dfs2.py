--- conflicted
+++ resolved
@@ -203,9 +203,6 @@
         n_time_steps = np.shape(data[0])[2]
         n_items = len(data)
 
-<<<<<<< HEAD
-        if not all(np.shape(d)[0] == number_y for d in data):
-=======
         if start_time is None:
             start_time = datetime.datetime.now()
 
@@ -221,8 +218,7 @@
         if unit is None:
             unit = [0] * n_items
 
-        if not all( np.shape(d)[0] == number_y for d in data):
->>>>>>> 066b9fd1
+        if not all(np.shape(d)[0] == number_y for d in data):
             raise Warning("ERROR data matrices in the Y dimension do not all match in the data list. "
                           "Data is list of matices [y,x,time]")
         if not all(np.shape(d)[1] == number_x for d in data):
