--- conflicted
+++ resolved
@@ -32,14 +32,4 @@
 x64 = False
 x64 = '64' in p[0]
 if not x64:
-<<<<<<< HEAD
-    print('This library has not been tested in a 32 bit system!!!!')
-
-from pydhi import dfs0 as dfs0
-from pydhi import dfs1 as dfs1
-from pydhi import dfs2 as dfs2
-from pydhi import dfs3 as dfs3
-from pydhi import dfs_util as dfs_util
-=======
-    print('This library has not been tested in a 32 bit system!!!!')
->>>>>>> 76222f21
+    print('This library has not been tested in a 32 bit system!!!!')